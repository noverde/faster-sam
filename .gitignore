# Byte-compiled / optimized / DLL files
__pycache__/
*.py[cod]
*$py.class

# C extensions
*.so

# Distribution / packaging
.Python
build/
develop-eggs/
dist/
downloads/
eggs/
.eggs/
lib/
lib64/
parts/
sdist/
var/
wheels/
share/python-wheels/
*.egg-info/
.installed.cfg
*.egg
MANIFEST

# PyInstaller
#  Usually these files are written by a python script from a template
#  before PyInstaller builds the exe, so as to inject date/other infos into it.
*.manifest
*.spec

# Installer logs
pip-log.txt
pip-delete-this-directory.txt

# Unit test / coverage reports
htmlcov/
.tox/
.nox/
.coverage
.coverage.*
.cache
nosetests.xml
coverage.xml
*.cover
*.py,cover
.hypothesis/
.pytest_cache/
cover/

# Translations
*.mo
*.pot

# Django stuff:
*.log
local_settings.py
db.sqlite3
db.sqlite3-journal

# Flask stuff:
instance/
.webassets-cache

# Scrapy stuff:
.scrapy

# Sphinx documentation
docs/_build/

# PyBuilder
.pybuilder/
target/

# Jupyter Notebook
.ipynb_checkpoints

# IPython
profile_default/
ipython_config.py

# pyenv
#   For a library or package, you might want to ignore these files since the code is
#   intended to run in multiple environments; otherwise, check them in:
.python-version

# pipenv
#   According to pypa/pipenv#598, it is recommended to include Pipfile.lock in version control.
#   However, in case of collaboration, if having platform-specific dependencies or dependencies
#   having no cross-platform support, pipenv may install dependencies that don't work, or not
#   install all needed dependencies.
#Pipfile.lock

# poetry
#   Similar to Pipfile.lock, it is generally recommended to include poetry.lock in version control.
#   This is especially recommended for binary packages to ensure reproducibility, and is more
#   commonly ignored for libraries.
#   https://python-poetry.org/docs/basic-usage/#commit-your-poetrylock-file-to-version-control
#poetry.lock

# pdm
#   Similar to Pipfile.lock, it is generally recommended to include pdm.lock in version control.
#pdm.lock
#   pdm stores project-wide configurations in .pdm.toml, but it is recommended to not include it
#   in version control.
#   https://pdm.fming.dev/#use-with-ide
.pdm.toml

# PEP 582; used by e.g. github.com/David-OConnor/pyflow and github.com/pdm-project/pdm
__pypackages__/

# Celery stuff
celerybeat-schedule
celerybeat.pid

# SageMath parsed files
*.sage.py

# Environments
.env
.venv
env/
venv/
ENV/
env.bak/
venv.bak/

# Spyder project settings
.spyderproject
.spyproject

# Rope project settings
.ropeproject

# mkdocs documentation
/site

# mypy
.mypy_cache/
.dmypy.json
dmypy.json

# Pyre type checker
.pyre/

# pytype static type analyzer
.pytype/

# Cython debug symbols
cython_debug/

# PyCharm
#  JetBrains specific template is maintained in a separate JetBrains.gitignore that can
#  be found at https://github.com/github/gitignore/blob/main/Global/JetBrains.gitignore
#  and can be added to the global gitignore or merged into this file.  For a more nuclear
#  option (not recommended) you can uncomment the following to ignore the entire idea folder.
#.idea/

<<<<<<< HEAD
# ignore vscode config files 
=======
# Ignore vscode configuration
>>>>>>> 189296f1
.vscode/<|MERGE_RESOLUTION|>--- conflicted
+++ resolved
@@ -159,9 +159,5 @@
 #  option (not recommended) you can uncomment the following to ignore the entire idea folder.
 #.idea/
 
-<<<<<<< HEAD
-# ignore vscode config files 
-=======
 # Ignore vscode configuration
->>>>>>> 189296f1
 .vscode/