from datetime import datetime
from dateutil import tz
import json
import logging
from http import HTTPStatus
from typing import Any, Dict, Optional, Callable
from uuid import uuid4

import boto3
from botocore.client import BaseClient
from starlette.middleware.base import BaseHTTPMiddleware, RequestResponseEndpoint
from starlette.requests import Request
from starlette.responses import Response
from starlette.types import ASGIApp
from dataclasses import dataclass, field

logger = logging.getLogger(__name__)


@dataclass
class Credentials:
    access_key: Optional[str] = field(default=None)
    secret_access_key: Optional[str] = field(default=None)
    session_token: Optional[str] = field(default=None)
    role_arn: Optional[str] = field(default=None)
    web_identity_token: Optional[str] = field(default=None)
    web_identity_callable: Optional[Callable[[], Optional[str]]] = field(default=None)
    role_session_name: Optional[str] = field(default=None)
    region: Optional[str] = field(default=None)


class LambdaClient:
    def __init__(self, credentials: Credentials) -> None:
        self.credentials = credentials
        self.expiration_time = None
        self.lambda_client = self.set_client()

    def assume_role(self) -> Dict[str, any]:
        sts = boto3.client("sts")

        if self.credentials.web_identity_token is None:
            web_identity = self.credentials.web_identity_callable()
        else:
            web_identity = self.credentials.web_identity_token

        try:
            response = sts.assume_role_with_web_identity(
                DurationSeconds=900,
                RoleArn=self.credentials.role_arn,
                RoleSessionName=self.credentials.role_session_name,
                WebIdentityToken=web_identity,
            )
        except Exception as e:
            raise RuntimeError(f"Não foi possível assumir a role: {e}")

        self.expiration_time = response["Credentials"]["Expiration"]

        return Credentials(
            access_key=response["Credentials"]["AccessKeyId"],
            secret_access_key=response["Credentials"]["SecretAccessKey"],
            session_token=response["Credentials"]["SessionToken"],
        )

    def set_client(self) -> BaseClient:
        if (
            self.credentials.access_key is None
            and self.credentials.secret_access_key is None
            and self.credentials.session_token is None
        ):
            role_credentials = self.assume_role()
        else:
            raise NotImplementedError()

        session = boto3.Session(
            aws_access_key_id=role_credentials.access_key,
            aws_secret_access_key=role_credentials.secret_access_key,
            aws_session_token=role_credentials.session_token,
        )

        return session.client("lambda", self.credentials.region)

    def expired(self) -> bool:
        today_utc = datetime.today().replace(tzinfo=tz.tzutc())

        return self.expiration_time > today_utc

    def refresh(self):
        self.lambda_client = self.set_client()


class LambdaAuthorizerMiddleware(BaseHTTPMiddleware):
    """
    Invoke Lambda function at AWS to authorize API requests.

    e.g

    This example apply the middleware to authorize an app.

    >>> app = FastAPI()
    >>> app.add_middleware(LambdaAuthorizer, arn="arn:aws:lambda:region:id:function:name")

    Parameters
    ----------
        app : ASGIApp
            Application instance the middleware is being registered to.
        arn : str
            The amazon resource name for the Lambda will be invoked.
        client: BaseClient
            Client Lambda object
    """

    def __init__(
        self,
        app: ASGIApp,
        lambda_function: str,
        credentials: Optional[Credentials] = None,
    ) -> None:
        """
        Initializes the LambdaAuthorizer.
        """
        super().__init__(app, self.dispatch)
        self.lambda_function = lambda_function
        self.credentials = credentials
        self._client = None

    @property
    def client(self) -> BaseClient:
        if self._client is None:
            self._client = LambdaClient(self.credentials)

        if self._client.expired():
            self._client.refresh()

        return self._client.lambda_client

    async def dispatch(self, request: Request, call_next: RequestResponseEndpoint) -> Response:
        """
        Authorize or deny a request based on Authorization field.

        Parameters
        ----------
        request : Request
            The incoming request.
        call_next : RequestResponseEndpoint
            Next middleware or endpoint on the execution stack

        Returns
        -------
        Response
            The response generated by the middleware.
        """

        payload = self.invoke_lambda(request)

        if payload and payload["policyDocument"]["Statement"][0]["Effect"] == "Allow":
            return await call_next(request)

        content = {"message": "Unauthorized"}
        status_code = HTTPStatus.UNAUTHORIZED

        if payload is None:
            content = {"message": "Something went wrong. Try again"}
            status_code = HTTPStatus.INTERNAL_SERVER_ERROR

        return Response(content=json.dumps(content), status_code=status_code.value)

    def invoke_lambda(self, request: Request) -> Optional[Dict[str, Any]]:
        """
        Invoke a Lambda using arn from AWS.

        Parameters
        ----------
        request : Request
            The incoming request.

        Returns
        -------
        Response
            The response payload generated by AWS Lambda invoked.
        """
        input_payload = self.build_event(request)

        try:
            response = self.client.invoke(
                FunctionName=self.lambda_function,
                Payload=json.dumps(input_payload),
            )
        except Exception as error:
            logger.exception(error)
            return None

        data = response["Payload"].read()

        output_payload = json.loads(data)

        return output_payload

    def build_event(self, request: Request) -> Optional[Dict[str, Any]]:
<<<<<<< HEAD
=======
        """
        Convert request object to an AWS API Gateway event.

        Parameters
        ----------
        request : Request
            The incoming request.

        Returns
        -------
        event: Dict
            Event in AWS API Gateway format.
        """
>>>>>>> 0a00d961
        event = {
            "type": "REQUEST",
            "methodArn": f"arn:aws:execute-api:region:xxxx:/{request.method}/{request.url.path}",  # noqa
            "resource": request.url.path,
            "path": request.url.path,
            "httpMethod": request.method,
            "headers": dict(request.headers),
            "queryStringParameters": dict(request.query_params),
            "pathParameters": request.path_params,
            "requestContext": {
                "path": request.url.path,
                "stage": request.app.version,
                "requestId": str(uuid4()),
                "identity": {
                    "userAgent": request.headers.get("user-agent"),
                    "sourceIp": getattr(request.client, "host", None),
                },
                "httpMethod": request.method,
                "domainName": request.url.hostname,
                "apiId": request.scope.get("http_version"),
                "accountId": "xxxx",
            },
        }
        return event<|MERGE_RESOLUTION|>--- conflicted
+++ resolved
@@ -196,8 +196,6 @@
         return output_payload
 
     def build_event(self, request: Request) -> Optional[Dict[str, Any]]:
-<<<<<<< HEAD
-=======
         """
         Convert request object to an AWS API Gateway event.
 
@@ -211,7 +209,6 @@
         event: Dict
             Event in AWS API Gateway format.
         """
->>>>>>> 0a00d961
         event = {
             "type": "REQUEST",
             "methodArn": f"arn:aws:execute-api:region:xxxx:/{request.method}/{request.url.path}",  # noqa
