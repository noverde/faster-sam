import base64
import logging
from enum import Enum
from pathlib import Path
from typing import Any, Dict, List, Optional, Union

import yaml

PREFIX = "Fn::"
WITHOUT_PREFIX = ("Ref", "Condition")

logger = logging.getLogger(__name__)


class CFTemplateNotFound(FileNotFoundError):
    """Raised when the CloudFormation template file cannot be found."""

    pass


class CFBadTag(TypeError):
    """Raised when an invalid CloudFormation tag is encountered."""

    pass


class CFBadNode(ValueError):
    """Raised when an invalid CloudFormation node is encountered."""

    pass


class CFLoader(yaml.SafeLoader):
    """Custom YAML loader for CloudFormation templates."""

    pass


class ResourceType(Enum):
    """
    Enum representing different types of AWS resources.

    Attributes
    ----------
    API : str
        Represents the "AWS::Serverless::Api" node type.
    FUNCTION : str
        Represents the "AWS::Serverless::Function" node type.
    QUEUE : str
        Represents the "AWS::SQS::Queue" node type.
    BUCKET : str
        Represents the "AWS::S3::Bucket" node type.
    """

    API = "AWS::Serverless::Api"
    FUNCTION = "AWS::Serverless::Function"
    QUEUE = "AWS::SQS::Queue"
    BUCKET = "AWS::S3::Bucket"


class EventType(Enum):
    """
    Enum representing different types of AWS resource events.

    Attributes
    ----------
    API : str
        Represents the "Api" node type.
    SQS : str
        Represents the "SQS" node type.
    SCHEDULE : str
        Represents the "Schedule" node type.
    S3 : str
        Represents the "S3" node type.
    """

    API = "Api"
    SQS = "SQS"
    SCHEDULE = "Schedule"
    S3 = "S3"


def multi_constructor(loader: CFLoader, tag_suffix: str, node: yaml.nodes.Node) -> Dict[str, Any]:
    """
    Custom YAML node constructor.

    Handles AWS CloudFormation extensions for its short version of intrinsic functions.

    Parameters
    ----------
    loader : CFLoader
        The YAML loader instance.
    tag_suffix : str
        The YAML tag suffix.
    node : yaml.nodes.Node
        The YAML node.

    Returns
    -------
    Dict[str, Any]
        A dictionary representation of the given YAML node.

    Raises
    ------
    CFBadTag
        If an invalid CloudFormation tag is encountered.
    """

    tag = tag_suffix

    if tag not in WITHOUT_PREFIX:
        tag = f"{PREFIX}{tag}"

    if tag == "Fn::GetAtt":
        return {tag: construct_getatt(node)}
    elif isinstance(node, yaml.ScalarNode):
        return {tag: loader.construct_scalar(node)}
    elif isinstance(node, yaml.SequenceNode):
        return {tag: loader.construct_sequence(node)}
    elif isinstance(node, yaml.MappingNode):
        return {tag: loader.construct_mapping(node)}

    raise CFBadTag(f"!{tag} <{type(node)}>")


def construct_getatt(node: yaml.nodes.Node) -> List[Any]:
    """
    Custom YAML node constructor for AWS CloudFormation GetAtt intrinsic function.

    Parameters
    ----------
    node : yaml.nodes.Node
        The node representing a CloudFormation GetAtt element.

    Returns
    -------
    List[Any]
        List representing the constructed CloudFormation GetAtt element.

    Raises
    ------
    CFBadNode
        If an invalid CloudFormation node is encountered.
    """

    if isinstance(node.value, str):
        return node.value.split(".", 1)
    elif isinstance(node.value, list):
        return [s.value for s in node.value]

    raise CFBadNode(f"Type <{type(node.value)}>")


CFLoader.add_multi_constructor("!", multi_constructor)


class Resource:
    def __init__(self, resource_id: str, resource: Dict[str, Any]) -> None:
        self.id = resource_id
        self.resource = resource


class EventSource(Resource):
    @property
    def type(self) -> EventType:
        return EventType(self.resource["Type"])

    @classmethod
    def from_resource(cls, resource_id: str, resource: Dict[str, Any]) -> "EventSource":
        event_sources = {
            EventType.API: ApiEvent,
            EventType.SQS: SQSEvent,
            EventType.SCHEDULE: ScheduleEvent,
            EventType.S3: S3Event,
        }

        event_type = EventType(resource["Type"])
        event_source = event_sources.get(event_type, cls)

        return event_source(resource_id, resource)


class ApiEvent(EventSource):
    @property
    def path(self):
        return self.resource["Properties"]["Path"]

    @property
    def method(self):
        return self.resource["Properties"]["Method"]

    @property
    def rest_api_id(self):
        resource_id = self.resource["Properties"]["RestApiId"]

        if isinstance(resource_id, dict):
            resource_id = resource_id["Ref"]

        return resource_id


class SQSEvent(EventSource):
    @property
    def queue(self) -> str:
        return self.resource["Properties"]["Queue"]

    @property
    def batch_size(self) -> int:
        return self.resource["Properties"]["BatchSize"]


class ScheduleEvent(EventSource):
    @property
    def schedule(self) -> str:
        return self.resource["Properties"]["Schedule"]


class S3Event(EventSource):
    @property
    def bucket(self) -> str:
        return self.resource["Properties"]["Bucket"]


class Function(Resource):
    @property
    def name(self) -> str:
        return self.resource["Properties"]["FunctionName"]

    @property
    def handler(self) -> str:
        """
        Returns a string representing the full module path for a Lambda Function handler.
        The path is built by joining the code URI and the handler attributes on
        the CloudFormation for the given Lambda Function identified by resource_id.

        Returns
        -------
        str
            The constructed Lambda handler path.
        """

        if not hasattr(self, "_handler"):
            handler_path = self.resource["Properties"]["Handler"]
            code_uri = self.resource["Properties"].get("CodeUri")

            if code_uri:
                handler_path = f"{code_uri}.{handler_path}".replace("/", "")

            self._handler = handler_path

        return self._handler

    @property
    def environment(self) -> Dict[str, Union[str, Dict[str, Any]]]:
        """
        Returns a dictionary containing the environment variables for the Lambda Function.

        Returns
        -------
        Dict[str, str]
            The environment variables for the Lambda Function.
        """

        if not hasattr(self, "_environment"):
            self._environment = (
                self.resource["Properties"].get("Environment", {}).get("Variables", {})
            )

        return self._environment

    @property
    def events(self) -> Dict[str, EventSource]:
        if not hasattr(self, "_events"):
            self._events = {}
            events = self.resource["Properties"].get("Events", {})

            for resource_id, resource in events.items():
                self._events[resource_id] = EventSource.from_resource(resource_id, resource)

        return self._events

    def filtered_events(self, event_type: EventType) -> Dict[str, EventSource]:
        events = {}

        for id, event in self.events.items():
            if event.type == event_type:
                events[id] = event

        return events


class Api(Resource):
    @property
    def name(self) -> str:
        return self.resource["Properties"]["Name"]

    @property
    def stage_name(self) -> str:
        return self.resource["Properties"]["StageName"]


class Queue(Resource):
    @property
    def name(self) -> str:
        return self.resource["Properties"]["QueueName"]

    @property
    def visibility_timeout(self) -> int:
        return self.resource["Properties"]["VisibilityTimeout"]

    @property
    def message_retention_period(self) -> int:
        return self.resource["Properties"]["MessageRetentionPeriod"]

    @property
    def redrive_policy(self) -> Dict[str, Any]:
        return self.resource["Properties"]["RedrivePolicy"]


class Bucket(Resource):
    @property
    def name(self) -> str:
        return self.resource["Properties"]["BucketName"]


class CloudformationTemplate:
    """
    Represents an AWS CloudFormation template and provides methods for
    extracting information from the template.

    Parameters
    ----------
    template_path : Optional[str]
        Path to the CloudFormation template file.
    parameters : Optional[Dict[str, str]]
        Dictionary representing parameters name and default value.

    Attributes
    ----------
    template : Dict[str, Any]
        Dictionary representing the loaded CloudFormation template.
    """

    def __init__(
        self,
        template_path: Optional[str] = None,
        parameters: Optional[Dict[str, str]] = None,
    ) -> None:
        """
        Initializes the CloudFormationTemplate object.
        """

        self.template = self.load(template_path)
        self.include_files()
        self.set_parameters(parameters)

    @property
    def functions(self) -> Dict[str, Function]:
        """
        Dict[str, Function]:
            Dictionary containing Lambda function resources in the CloudFormation template.
        """

        if not hasattr(self, "_functions"):
            self._functions = {}
            nodes = self.find_nodes(self.template["Resources"], ResourceType.FUNCTION)

            for resource_id, resource in nodes.items():
                self._functions[resource_id] = Function(resource_id, resource)

        return self._functions

    @property
    def apis(self) -> Dict[str, Api]:
        """
        Dict[str, Api]:
            Dictionary containing API Gateway resources in the CloudFormation template.
        """

        if not hasattr(self, "_apis"):
            self._apis = {}
            nodes = self.find_nodes(self.template["Resources"], ResourceType.API)

            for resource_id, resource in nodes.items():
                self._apis[resource_id] = Api(resource_id, resource)

        return self._apis

    @property
    def queues(self) -> Dict[str, Queue]:
        """
        Dict[str, Queue]:
            Dictionary containing SQS Queue resources in the CloudFormation template.
        """
        if not hasattr(self, "_queues"):
            self._queues = {}
            nodes = self.find_nodes(self.template["Resources"], ResourceType.QUEUE)

            for resource_id, resource in nodes.items():
                self._queues[resource_id] = Queue(resource_id, resource)

        return self._queues

    @property
    def buckets(self) -> Dict[str, Bucket]:
        """
        Dict[str, Bucket]:
            Dictionary containing buckets resources in the CloudFormation template.
        """
        if not hasattr(self, "_buckets"):
            self._buckets = {}
            nodes = self.find_nodes(self.template["Resources"], ResourceType.BUCKET)

            for resource_id, resource in nodes.items():
                self._buckets[resource_id] = Bucket(resource_id, resource)

        return self._buckets

    @property
    def environment(self) -> Dict[str, Any]:
        """
        Dict[str, Any]:
            Dictionary containing environment variables in the CloudFormation template.
        """

        if not hasattr(self, "_environment"):
            self._environment = self.find_environment()

        return self._environment

    def include_files(self):
        """
        Load external files specified in the CloudFormation template like OpenAPI schema.
        """

        for api in self.apis.values():
            # TODO: add definition body to the API object
            if "DefinitionBody" not in api.resource["Properties"]:
                continue

            lc = api.resource["Properties"]["DefinitionBody"]["Fn::Transform"]["Parameters"][
                "Location"
            ]

            with open(lc) as fp:
                swagger = yaml.safe_load(fp)

            api.resource["Properties"]["DefinitionBody"] = swagger

    def set_parameters(self, parameters: Optional[Dict[str, str]]) -> None:
        """
        Set the default value of parameters in the CloudFormation template.

        Parameters
        ----------
        parameters : Optional[Dict[str, str]]
            Dictionary representing parameters name and default value.
        """

        if "Parameters" not in self.template:
            return None

        params = parameters or {}

        for name, value in params.items():
            if name in self.template["Parameters"]:
                self.template["Parameters"][name]["Default"] = value

    def load(self, template: Optional[str] = None) -> Dict[str, Any]:
        """
        Reads CloudFormation template file from the disk and convert it to a dictionary.

        If the template argument is not set it is assumed an YAML file named
        template exists in the current directory.

        Parameters
        ----------
        template : Optional[str]
            Path to the CloudFormation template file.

        Returns
        -------
        Dict[str, Any]
            Dictionary representing the loaded CloudFormation template.

        Raises
        ------
        CFTemplateNotFound
            Exception raised when CloudFormation template file is not found.
        """

        path: Optional[Path] = None

        if isinstance(template, str):
            path = Path(template)
        else:
            paths = (Path("template.yml"), Path("template.yaml"))
            path_generator = (p for p in paths if p.is_file())
            path = next(path_generator, None)

        if path is None or not path.is_file():
            filename = template or "[template.yml, template.yaml]"
            raise CFTemplateNotFound(filename)

        with path.open() as fp:
            return yaml.load(fp, CFLoader)

    def find_nodes(
        self, tree: Dict[str, Any], node_type: Union[ResourceType, EventType]
    ) -> Dict[str, Any]:
        """
        Finds nodes of a specific type in the CloudFormation template.

        Parameters
        ----------
        tree : Dict[str, Any]
            Dictionary representing a subset of the CloudFormation template.
        node_type : NodeType
            The type of node to search for.

        Returns
        -------
        Dict[str, Any]
            Dictionary containing nodes of the specified type.
        """

        nodes = {}

        for key, node in tree.items():
            if node["Type"] == node_type.value:
                nodes[key] = node

        return nodes

    def find_environment(self) -> Dict[str, Any]:
        """
        Reads the CloudFormation template to extract environment variables
        defined at both global and function levels.

        Returns
        -------
        Dict[str, Any]
            Dictionary containing environment variables in the
            CloudFormation template.
        """
        variables = (
            self.template.get("Globals", {})
            .get("Function", {})
            .get("Environment", {})
            .get("Variables", {})
        )

        for function in self.functions.values():
            variables.update(function.environment)

        environment = {}

        for key, val in variables.items():
            if isinstance(val, (str, int, float)):
                environment[key] = str(val)
            else:
                value = IntrinsicFunctions.eval(val, self.template)
                if value is not None:
                    environment[key] = str(value)

        return environment


class IntrinsicFunctions:
    """
    Resolve intrinsic functions in CloudFormation
    """

    @staticmethod
    def eval(function: Dict[str, Any], template: Dict[str, Any]) -> Any:
        """
        Try to resolve an intrinsic function.

        Parameters
        ----------
        function : Dict[str, Any]
            The intrinsic function and its arguments.
        template : Dict[str, Any]
            A dictionary representing the CloudFormation template.

        Returns
        -------
        Any
            The result of the intrinsic function, or None if it cannot access
            the value.

        Raises
        ------
        NotImplementedError
            If the intrinsic function is not implemented.
        """
<<<<<<< HEAD
        implemented = ("Fn::Base64", "Fn::FindInMap", "Ref", "Fn::GetAtt", "Fn::Join", "Fn::Select")
=======
        implemented = ("Fn::Base64", "Fn::FindInMap", "Ref", "Fn::GetAtt", "Fn::Join")
>>>>>>> c6cf8102

        fun, val = list(function.items())[0]

        if fun not in implemented:
            logging.warning(f"{fun} intrinsic function not implemented")

        if "Fn::Base64" == fun:
            return IntrinsicFunctions.base64(val)

        if "Fn::FindInMap" == fun:
            return IntrinsicFunctions.find_in_map(val, template)

        if "Fn::GetAtt" == fun:
            return IntrinsicFunctions.get_att(val, template)

        if "Fn::Join" == fun:
            return IntrinsicFunctions.join(val, template)

<<<<<<< HEAD
        if "Fn::Select" == fun:
            return IntrinsicFunctions.select(val, template)

=======
>>>>>>> c6cf8102
        if "Ref" == fun:
            return IntrinsicFunctions.ref(val, template)

        return None

    @staticmethod
    def base64(value: str) -> str:
        """
        Encode a string to base64.

        Parameters
        ----------
        value : str
            The string to be encoded to base64.

        Returns
        -------
        str
            The base64-encoded string.
        """
        return base64.b64encode(value.encode()).decode()

    @staticmethod
    def find_in_map(value: List[Any], template: Dict[str, Any]) -> Any:
        """
        Gets a value from a mapping declared in the CloudFormation
        template.

        Parameters
        ----------
        value : List[Any]
            List containing the map name, top-level key, and second-level key.
        template : Dict[str, Any]
            A dictionary representing the CloudFormation template.

        Returns
        -------
        Any
            The value from the map, or None if the map or keys are not found.
        """
        map_name, top_level_key, second_level_key = value

        if map_name not in template.get("Mappings", {}):
            return None

        if isinstance(top_level_key, dict):
            top_level_key = IntrinsicFunctions.eval(top_level_key, template)

            if top_level_key is None:
                return None

        if top_level_key not in template["Mappings"][map_name]:
            return None

        return template["Mappings"][map_name][top_level_key].get(second_level_key)

    @staticmethod
    def ref(value: str, template: Dict[str, Any]) -> Optional[str]:
        """
        Gets a referenced value from the CloudFormation template.

        Parameters
        ----------
        value : str
            The name of the referenced value to retrieve.
        template : Dict[str, Any]
            A dictionary representing the CloudFormation template.

        Returns
        -------
        Optional[str]
            The referenced value, or None if the reference is not found.
        """
        if value in template.get("Parameters", {}):
            resource = template["Parameters"][value]
            return resource.get("Default")
        # NOTE: this is a partial implementation

        return None

    @staticmethod
    def get_att(value: Union[List[str], str], template: Dict[str, Any]) -> Optional[str]:
        """
        Gets the value of an attribute from a CloudFormation template based on a list
        of logical name and attribute name.

        Parameters
        ----------
        value : List[Any]
            List containing the logical name and attribute name
        template : Dict[str, Any]
            A dictionary representing the CloudFormation template.

        Returns
        -------
        Optional[str]
            The value of atribute name, or None if the keys are not found.
        """
        if isinstance(value, str):
            value = value.split(".")

        logical_name, attribute_name = value

        if logical_name not in template["Resources"]:
            return None

        if isinstance(attribute_name, dict):
            attribute_name = IntrinsicFunctions.eval(attribute_name, template)

            if attribute_name is None:
                return None

        if attribute_name not in template["Resources"][logical_name]["Properties"]:
            return None

        attribute_value = template["Resources"][logical_name]["Properties"][attribute_name]

        if isinstance(attribute_value, dict):
            attribute_value = IntrinsicFunctions.eval(attribute_value, template)

            if attribute_value is None:
                return None

        return attribute_value

    @staticmethod
    def join(value: List[Any], template: Dict[str, Any]) -> Optional[str]:
        """
        Joins elements in a list with a specified delimiter.

        Parameters
        ----------
        value : List[Any]
            A list containing two elements: the delimiter as the first element,
            and the values to join as the second element.
        template : Dict[str, Any]
            A dictionary representing the CloudFormation template.

        Returns
        -------
        Optional[str]
            The joined string if successful; otherwise, None.
        """
        delimiter, values = value

        for index, element in enumerate(values):
            if isinstance(element, dict):
                element = IntrinsicFunctions.eval(element, template)

            if element is None:
                return None

            values[index] = element

<<<<<<< HEAD
        return delimiter.join(values)

    @staticmethod
    def select(value: List[Any], template: Dict[str, Any]) -> Optional[str]:
        """
        Selects a value from a list based on the given index. If the value at the index
        is a dictionary, it evaluates it using CloudFormation template data.
        Parameters
        ----------
        value : List[Any]
            A list containing values from which to select.
        template : Dict[str, Any]
            A dictionary representing the CloudFormation template.
        Returns
        -------
        Optional[str]
            The selected value from the list, or None if any of the evaluated
            values are None.
        """
        index, objects = value

        if isinstance(index, dict):
            index = IntrinsicFunctions.eval(index, template)

            if index is None:
                return None

        if isinstance(objects, dict):
            objects = IntrinsicFunctions.eval(objects, template)

            if objects is None:
                return None
        else:
            for i, obj in enumerate(objects):
                if isinstance(obj, dict):
                    objects[i] = IntrinsicFunctions.eval(obj, template)

                    if objects[i] is None:
                        return None

        return objects[int(index)]
=======
        return delimiter.join(values)
>>>>>>> c6cf8102
<|MERGE_RESOLUTION|>--- conflicted
+++ resolved
@@ -594,11 +594,7 @@
         NotImplementedError
             If the intrinsic function is not implemented.
         """
-<<<<<<< HEAD
         implemented = ("Fn::Base64", "Fn::FindInMap", "Ref", "Fn::GetAtt", "Fn::Join", "Fn::Select")
-=======
-        implemented = ("Fn::Base64", "Fn::FindInMap", "Ref", "Fn::GetAtt", "Fn::Join")
->>>>>>> c6cf8102
 
         fun, val = list(function.items())[0]
 
@@ -617,12 +613,9 @@
         if "Fn::Join" == fun:
             return IntrinsicFunctions.join(val, template)
 
-<<<<<<< HEAD
         if "Fn::Select" == fun:
             return IntrinsicFunctions.select(val, template)
 
-=======
->>>>>>> c6cf8102
         if "Ref" == fun:
             return IntrinsicFunctions.ref(val, template)
 
@@ -777,7 +770,6 @@
 
             values[index] = element
 
-<<<<<<< HEAD
         return delimiter.join(values)
 
     @staticmethod
@@ -818,7 +810,4 @@
                     if objects[i] is None:
                         return None
 
-        return objects[int(index)]
-=======
-        return delimiter.join(values)
->>>>>>> c6cf8102
+        return objects[int(index)]