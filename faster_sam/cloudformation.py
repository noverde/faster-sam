import base64
import logging
from enum import Enum
from pathlib import Path
from typing import Any, Dict, List, Optional, Union

import yaml

PREFIX = "Fn::"
WITHOUT_PREFIX = ("Ref", "Condition")

logger = logging.getLogger(__name__)


class CFTemplateNotFound(FileNotFoundError):
    """Raised when the CloudFormation template file cannot be found."""

    pass


class CFBadTag(TypeError):
    """Raised when an invalid CloudFormation tag is encountered."""

    pass


class CFBadNode(ValueError):
    """Raised when an invalid CloudFormation node is encountered."""

    pass


class CFLoader(yaml.SafeLoader):
    """Custom YAML loader for CloudFormation templates."""

    pass


class ResourceType(Enum):
    """
    Enum representing different types of AWS resources.

    Attributes
    ----------
    API : str
        Represents the "AWS::Serverless::Api" node type.
    FUNCTION : str
        Represents the "AWS::Serverless::Function" node type.
    QUEUE : str
        Represents the "AWS::SQS::Queue" node type.
    BUCKET : str
        Represents the "AWS::S3::Bucket" node type.
    """

    API = "AWS::Serverless::Api"
    FUNCTION = "AWS::Serverless::Function"
    QUEUE = "AWS::SQS::Queue"
    BUCKET = "AWS::S3::Bucket"


class EventType(Enum):
    """
    Enum representing different types of AWS resource events.

    Attributes
    ----------
    API : str
        Represents the "Api" node type.
    SQS : str
        Represents the "SQS" node type.
    SCHEDULE : str
        Represents the "Schedule" node type.
    """

    API = "Api"
    SQS = "SQS"
    SCHEDULE = "Schedule"


def multi_constructor(loader: CFLoader, tag_suffix: str, node: yaml.nodes.Node) -> Dict[str, Any]:
    """
    Custom YAML node constructor.

    Handles AWS CloudFormation extensions for its short version of intrinsic functions.

    Parameters
    ----------
    loader : CFLoader
        The YAML loader instance.
    tag_suffix : str
        The YAML tag suffix.
    node : yaml.nodes.Node
        The YAML node.

    Returns
    -------
    Dict[str, Any]
        A dictionary representation of the given YAML node.

    Raises
    ------
    CFBadTag
        If an invalid CloudFormation tag is encountered.
    """

    tag = tag_suffix

    if tag not in WITHOUT_PREFIX:
        tag = f"{PREFIX}{tag}"

    if tag == "Fn::GetAtt":
        return {tag: construct_getatt(node)}
    elif isinstance(node, yaml.ScalarNode):
        return {tag: loader.construct_scalar(node)}
    elif isinstance(node, yaml.SequenceNode):
        return {tag: loader.construct_sequence(node)}
    elif isinstance(node, yaml.MappingNode):
        return {tag: loader.construct_mapping(node)}

    raise CFBadTag(f"!{tag} <{type(node)}>")


def construct_getatt(node: yaml.nodes.Node) -> List[Any]:
    """
    Custom YAML node constructor for AWS CloudFormation GetAtt intrinsic function.

    Parameters
    ----------
    node : yaml.nodes.Node
        The node representing a CloudFormation GetAtt element.

    Returns
    -------
    List[Any]
        List representing the constructed CloudFormation GetAtt element.

    Raises
    ------
    CFBadNode
        If an invalid CloudFormation node is encountered.
    """

    if isinstance(node.value, str):
        return node.value.split(".", 1)
    elif isinstance(node.value, list):
        return [s.value for s in node.value]

    raise CFBadNode(f"Type <{type(node.value)}>")


CFLoader.add_multi_constructor("!", multi_constructor)


class Resource:
    def __init__(self, resource_id: str, resource: Dict[str, Any]) -> None:
        self.id = resource_id
        self.resource = resource


class EventSource(Resource):
    @property
    def type(self) -> EventType:
        return EventType(self.resource["Type"])

    @classmethod
    def from_resource(cls, resource_id: str, resource: Dict[str, Any]) -> "EventSource":
        event_sources = {
            EventType.API: ApiEvent,
            EventType.SQS: SQSEvent,
            EventType.SCHEDULE: ScheduleEvent,
        }

        event_type = EventType(resource["Type"])
        event_source = event_sources.get(event_type, cls)

        return event_source(resource_id, resource)


class ApiEvent(EventSource):
    @property
    def path(self):
        return self.resource["Properties"]["Path"]

    @property
    def method(self):
        return self.resource["Properties"]["Method"]

    @property
    def rest_api_id(self):
        resource_id = self.resource["Properties"]["RestApiId"]

        if isinstance(resource_id, dict):
            resource_id = resource_id["Ref"]

        return resource_id


class SQSEvent(EventSource):
    @property
    def queue(self) -> str:
        return self.resource["Properties"]["Queue"]

    @property
    def batch_size(self) -> int:
        return self.resource["Properties"]["BatchSize"]


class ScheduleEvent(EventSource):
    @property
    def schedule(self) -> str:
        return self.resource["Properties"]["Schedule"]


class Function(Resource):
    @property
    def name(self) -> str:
        return self.resource["Properties"]["FunctionName"]

    @property
    def handler(self) -> str:
        """
        Returns a string representing the full module path for a Lambda Function handler.
        The path is built by joining the code URI and the handler attributes on
        the CloudFormation for the given Lambda Function identified by resource_id.

        Returns
        -------
        str
            The constructed Lambda handler path.
        """

        if not hasattr(self, "_handler"):
            handler_path = self.resource["Properties"]["Handler"]
            code_uri = self.resource["Properties"].get("CodeUri")

            if code_uri:
                handler_path = f"{code_uri}.{handler_path}".replace("/", "")

            self._handler = handler_path

        return self._handler

    @property
    def environment(self) -> Dict[str, Union[str, Dict[str, Any]]]:
        """
        Returns a dictionary containing the environment variables for the Lambda Function.

        Returns
        -------
        Dict[str, str]
            The environment variables for the Lambda Function.
        """

        if not hasattr(self, "_environment"):
            self._environment = (
                self.resource["Properties"].get("Environment", {}).get("Variables", {})
            )

        return self._environment

    @property
    def events(self) -> Dict[str, EventSource]:
        if not hasattr(self, "_events"):
            self._events = {}
            events = self.resource["Properties"].get("Events", {})

            for resource_id, resource in events.items():
                self._events[resource_id] = EventSource.from_resource(resource_id, resource)

        return self._events

    def filtered_events(self, event_type: EventType) -> Dict[str, EventSource]:
        events = {}

        for id, event in self.events.items():
            if event.type == event_type:
                events[id] = event

        return events


class Api(Resource):
    @property
    def name(self) -> str:
        return self.resource["Properties"]["Name"]

    @property
    def stage_name(self) -> str:
        return self.resource["Properties"]["StageName"]


class Queue(Resource):
    @property
    def name(self) -> str:
        return self.resource["Properties"]["QueueName"]

    @property
    def visibility_timeout(self) -> int:
        return self.resource["Properties"]["VisibilityTimeout"]

    @property
    def message_retention_period(self) -> int:
        return self.resource["Properties"]["MessageRetentionPeriod"]

    @property
    def redrive_policy(self) -> Dict[str, Any]:
        return self.resource["Properties"]["RedrivePolicy"]


class Bucket(Resource):
    @property
    def name(self) -> str:
        return self.resource["Properties"]["BucketName"]


class CloudformationTemplate:
    """
    Represents an AWS CloudFormation template and provides methods for
    extracting information from the template.

    Parameters
    ----------
    template_path : Optional[str]
        Path to the CloudFormation template file.
    parameters : Optional[Dict[str, str]]
        Dictionary representing parameters name and default value.

    Attributes
    ----------
    template : Dict[str, Any]
        Dictionary representing the loaded CloudFormation template.
    """

    def __init__(
        self,
        template_path: Optional[str] = None,
        parameters: Optional[Dict[str, str]] = None,
    ) -> None:
        """
        Initializes the CloudFormationTemplate object.
        """

        self.template = self.load(template_path)
        self.include_files()
        self.set_parameters(parameters)

    @property
    def functions(self) -> Dict[str, Function]:
        """
        Dict[str, Function]:
            Dictionary containing Lambda function resources in the CloudFormation template.
        """

        if not hasattr(self, "_functions"):
            self._functions = {}
            nodes = self.find_nodes(self.template["Resources"], ResourceType.FUNCTION)

            for resource_id, resource in nodes.items():
                self._functions[resource_id] = Function(resource_id, resource)

        return self._functions

    @property
    def apis(self) -> Dict[str, Api]:
        """
        Dict[str, Api]:
            Dictionary containing API Gateway resources in the CloudFormation template.
        """

        if not hasattr(self, "_apis"):
            self._apis = {}
            nodes = self.find_nodes(self.template["Resources"], ResourceType.API)

            for resource_id, resource in nodes.items():
                self._apis[resource_id] = Api(resource_id, resource)

        return self._apis

    @property
    def queues(self) -> Dict[str, Queue]:
        """
        Dict[str, Queue]:
            Dictionary containing SQS Queue resources in the CloudFormation template.
        """
        if not hasattr(self, "_queues"):
            self._queues = {}
            nodes = self.find_nodes(self.template["Resources"], ResourceType.QUEUE)

            for resource_id, resource in nodes.items():
                self._queues[resource_id] = Queue(resource_id, resource)

        return self._queues

    @property
    def buckets(self) -> Dict[str, Bucket]:
        """
        Dict[str, Bucket]:
            Dictionary containing buckets resources in the CloudFormation template.
        """
        if not hasattr(self, "_buckets"):
            self._buckets = {}
            nodes = self.find_nodes(self.template["Resources"], ResourceType.BUCKET)

            for resource_id, resource in nodes.items():
                self._buckets[resource_id] = Bucket(resource_id, resource)

        return self._buckets

    @property
    def environment(self) -> Dict[str, Any]:
        """
        Dict[str, Any]:
            Dictionary containing environment variables in the CloudFormation template.
        """

        if not hasattr(self, "_environment"):
            self._environment = self.find_environment()

        return self._environment

    def include_files(self):
        """
        Load external files specified in the CloudFormation template like OpenAPI schema.
        """

        for api in self.apis.values():
            # TODO: add definition body to the API object
            if "DefinitionBody" not in api.resource["Properties"]:
                continue

            lc = api.resource["Properties"]["DefinitionBody"]["Fn::Transform"]["Parameters"][
                "Location"
            ]

            with open(lc) as fp:
                swagger = yaml.safe_load(fp)

            api.resource["Properties"]["DefinitionBody"] = swagger

    def set_parameters(self, parameters: Optional[Dict[str, str]]) -> None:
        """
        Set the default value of parameters in the CloudFormation template.

        Parameters
        ----------
        parameters : Optional[Dict[str, str]]
            Dictionary representing parameters name and default value.
        """

        if "Parameters" not in self.template:
            return None

        params = parameters or {}

        for name, value in params.items():
            if name in self.template["Parameters"]:
                self.template["Parameters"][name]["Default"] = value

    def load(self, template: Optional[str] = None) -> Dict[str, Any]:
        """
        Reads CloudFormation template file from the disk and convert it to a dictionary.

        If the template argument is not set it is assumed an YAML file named
        template exists in the current directory.

        Parameters
        ----------
        template : Optional[str]
            Path to the CloudFormation template file.

        Returns
        -------
        Dict[str, Any]
            Dictionary representing the loaded CloudFormation template.

        Raises
        ------
        CFTemplateNotFound
            Exception raised when CloudFormation template file is not found.
        """

        path: Optional[Path] = None

        if isinstance(template, str):
            path = Path(template)
        else:
            paths = (Path("template.yml"), Path("template.yaml"))
            path_generator = (p for p in paths if p.is_file())
            path = next(path_generator, None)

        if path is None or not path.is_file():
            filename = template or "[template.yml, template.yaml]"
            raise CFTemplateNotFound(filename)

        with path.open() as fp:
            return yaml.load(fp, CFLoader)

    def find_nodes(
        self, tree: Dict[str, Any], node_type: Union[ResourceType, EventType]
    ) -> Dict[str, Any]:
        """
        Finds nodes of a specific type in the CloudFormation template.

        Parameters
        ----------
        tree : Dict[str, Any]
            Dictionary representing a subset of the CloudFormation template.
        node_type : NodeType
            The type of node to search for.

        Returns
        -------
        Dict[str, Any]
            Dictionary containing nodes of the specified type.
        """

        nodes = {}

        for key, node in tree.items():
            if node["Type"] == node_type.value:
                nodes[key] = node

        return nodes

    def find_environment(self) -> Dict[str, Any]:
        """
        Reads the CloudFormation template to extract environment variables
        defined at both global and function levels.

        Returns
        -------
        Dict[str, Any]
            Dictionary containing environment variables in the
            CloudFormation template.
        """
        variables = (
            self.template.get("Globals", {})
            .get("Function", {})
            .get("Environment", {})
            .get("Variables", {})
        )

        for function in self.functions.values():
            variables.update(function.environment)

        environment = {}

        for key, val in variables.items():
            if isinstance(val, (str, int, float)):
                environment[key] = str(val)
            else:
                value = IntrinsicFunctions.eval(val, self.template)
                if value is not None:
                    environment[key] = str(value)

        return environment


class IntrinsicFunctions:
    """
    Resolve intrinsic functions in CloudFormation
    """

    @staticmethod
    def eval(function: Dict[str, Any], template: Dict[str, Any]) -> Any:
        """
        Try to resolve an intrinsic function.

        Parameters
        ----------
        function : Dict[str, Any]
            The intrinsic function and its arguments.
        template : Dict[str, Any]
            A dictionary representing the CloudFormation template.

        Returns
        -------
        Any
            The result of the intrinsic function, or None if it cannot access
            the value.

        Raises
        ------
        NotImplementedError
            If the intrinsic function is not implemented.
        """
        implemented = (
            "Fn::Base64",
            "Fn::FindInMap",
            "Ref",
            "Fn::GetAtt",
            "Fn::Join",
            "Fn::Select",
            "Fn::Split",
        )

        if isinstance(function, list):
            import ipdb

            ipdb.set_trace()
        fun, val = list(function.items())[0]

        if fun not in implemented:
            logging.warning(f"{fun} intrinsic function not implemented")

        if "Fn::Base64" == fun:
            return IntrinsicFunctions.base64(val)

        if "Fn::FindInMap" == fun:
            return IntrinsicFunctions.find_in_map(val, template)

        if "Fn::GetAtt" == fun:
            return IntrinsicFunctions.get_att(val, template)

        if "Fn::Join" == fun:
            return IntrinsicFunctions.join(val, template)

        if "Fn::Select" == fun:
            return IntrinsicFunctions.select(val, template)

        if "Fn::Split" == fun:
            return IntrinsicFunctions.split(val, template)

        if "Ref" == fun:
            return IntrinsicFunctions.ref(val, template)

        return None

    @staticmethod
    def base64(value: str) -> str:
        """
        Encode a string to base64.

        Parameters
        ----------
        value : str
            The string to be encoded to base64.

        Returns
        -------
        str
            The base64-encoded string.
        """
        return base64.b64encode(value.encode()).decode()

    @staticmethod
    def find_in_map(value: List[Any], template: Dict[str, Any]) -> Any:
        """
        Gets a value from a mapping declared in the CloudFormation
        template.

        Parameters
        ----------
        value : List[Any]
            List containing the map name, top-level key, and second-level key.
        template : Dict[str, Any]
            A dictionary representing the CloudFormation template.

        Returns
        -------
        Any
            The value from the map, or None if the map or keys are not found.
        """
        map_name, top_level_key, second_level_key = value

        if map_name not in template.get("Mappings", {}):
            return None

        if isinstance(top_level_key, dict):
            top_level_key = IntrinsicFunctions.eval(top_level_key, template)

            if top_level_key is None:
                return None

        if top_level_key not in template["Mappings"][map_name]:
            return None

        return template["Mappings"][map_name][top_level_key].get(second_level_key)

    @staticmethod
    def ref(value: str, template: Dict[str, Any]) -> Optional[str]:
        """
        Gets a referenced value from the CloudFormation template.

        Parameters
        ----------
        value : str
            The name of the referenced value to retrieve.
        template : Dict[str, Any]
            A dictionary representing the CloudFormation template.

        Returns
        -------
        Optional[str]
            The referenced value, or None if the reference is not found.
        """
        if value in template.get("Parameters", {}):
            resource = template["Parameters"][value]
            return resource.get("Default")
        # NOTE: this is a partial implementation

        return None

    @staticmethod
    def get_att(value: Union[List[Any], str], template: Dict[str, Any]) -> Optional[str]:
        """
        Gets the value of an attribute from a CloudFormation template based on a list
        of logical name and attribute name.

        Parameters
        ----------
        value : List[Any]
            List containing the logical name and attribute name
        template : Dict[str, Any]
            A dictionary representing the CloudFormation template.

        Returns
        -------
        Optional[str]
            The value of atribute name, or None if the keys are not found.
        """
        if isinstance(value, str):
            value = value.split(".")

        logical_name, attribute_name = value

        if logical_name not in template["Resources"]:
            return None

        if isinstance(attribute_name, dict):
            attribute_name = IntrinsicFunctions.eval(attribute_name, template)

            if attribute_name is None:
                return None

        if attribute_name not in template["Resources"][logical_name]["Properties"]:
            return None

        function_value = template["Resources"][logical_name]["Properties"][attribute_name]

        if isinstance(function_value, dict):
            function_value = IntrinsicFunctions.eval(function_value, template)

            if function_value is None:
                return None

        return function_value

    @staticmethod
    def join(value: List[Any], template: Dict[str, Any]) -> Optional[str]:
        """
        Joins elements in a list with a specified delimiter.

        Parameters
        ----------
        value : List[Any]
            A list containing two elements: the delimiter as the first element,
            and the values to join as the second element.
        template : Dict[str, Any]
            A dictionary representing the CloudFormation template.

        Returns
        -------
        Optional[str]
            The joined string if successful; otherwise, None.
        """
        delimiter, values = value

        if len(values) < 2:
            return None

        for i in range(len(values)):
            if isinstance(values[i], dict):
                evaluated_value = IntrinsicFunctions.eval(values[i], template)

                if evaluated_value is None:
                    return None

                values[i] = evaluated_value

        return delimiter.join(value[1])

    @staticmethod
    def select(value: List[Any], template: Dict[str, Any]) -> Optional[str]:
        """
        Selects a value from a list based on the given index. If the value at the index
        is a dictionary, it evaluates it using CloudFormation template data.

        Parameters
        ----------
        value : List[Any]
            A list containing values from which to select.
        template : Dict[str, Any]
            A dictionary representing the CloudFormation template.

        Returns
        -------
        Optional[str]
            The selected value from the list, or None if any of the evaluated
            values are None.
        """
        index, values = value

        if isinstance(index, dict):
            index = IntrinsicFunctions.eval(index, template)

            if index is None:
                return None

        if isinstance(values, dict):
            values = IntrinsicFunctions.eval(values, template)

            if values is None:
                return None

        result = ""

        if isinstance(values[int(index)], dict):
            result = IntrinsicFunctions.eval(values[int(index)], template)

            if result is None:
                return None

<<<<<<< HEAD
        return result[int(index)]

    @staticmethod
    def split(value: List[Any], template: Dict[str, Any]) -> Optional[str]:
        """
        Splits a list of values using a specified delimiter.

        Parameters
        ----------
        value : List[Any]
            A tuple containing the delimiter as its first element, followed
            by a list of values to split.
        template : Dict[str, Any]
            A dictionary representing the CloudFormation template.

        Returns
        -------
        Optional[str]
            A list of strings resulting from splitting using the delimiter.
            or None if any of the evaluated values are None.
        """
        delimiter, value = value

        result = []

        if isinstance(value, dict):
            value = IntrinsicFunctions.eval(value, template)

            if value is None:
                return None

        split_parts = value.split(delimiter)

        for part in split_parts:
            result.append(part)

=======
>>>>>>> 8fbb0121
        return result<|MERGE_RESOLUTION|>--- conflicted
+++ resolved
@@ -821,8 +821,7 @@
             if result is None:
                 return None
 
-<<<<<<< HEAD
-        return result[int(index)]
+        return result
 
     @staticmethod
     def split(value: List[Any], template: Dict[str, Any]) -> Optional[str]:
@@ -856,8 +855,4 @@
         split_parts = value.split(delimiter)
 
         for part in split_parts:
-            result.append(part)
-
-=======
->>>>>>> 8fbb0121
-        return result+            result.append(part)