--- conflicted
+++ resolved
@@ -760,8 +760,7 @@
 
             values[index] = element
 
-<<<<<<< HEAD
-        return delimiter.join(value[1])
+        return delimiter.join(values)
 
     @staticmethod
     def select(value: List[Any], template: Dict[str, Any]) -> Optional[str]:
@@ -804,7 +803,4 @@
             if result is None:
                 return None
 
-        return result
-=======
-        return delimiter.join(values)
->>>>>>> fcc3a63d
+        return result