import base64
import logging
from enum import Enum
from pathlib import Path
from typing import Any, Dict, List, Optional, Union

import yaml

PREFIX = "Fn::"
WITHOUT_PREFIX = ("Ref", "Condition")

logger = logging.getLogger(__name__)


class CFTemplateNotFound(FileNotFoundError):
    """Raised when the CloudFormation template file cannot be found."""

    pass


class CFBadTag(TypeError):
    """Raised when an invalid CloudFormation tag is encountered."""

    pass


class CFBadNode(ValueError):
    """Raised when an invalid CloudFormation node is encountered."""

    pass


class CFLoader(yaml.SafeLoader):
    """Custom YAML loader for CloudFormation templates."""

    pass


class ResourceType(Enum):
    """
    Enum representing different types of AWS resources.

    Attributes
    ----------
    API : str
        Represents the "AWS::Serverless::Api" node type.
    FUNCTION : str
        Represents the "AWS::Serverless::Function" node type.
    QUEUE : str
        Represents the "AWS::SQS::Queue" node type.
    BUCKET : str
        Represents the "AWS::S3::Bucket" node type.
    """

    API = "AWS::Serverless::Api"
    FUNCTION = "AWS::Serverless::Function"
    QUEUE = "AWS::SQS::Queue"
    BUCKET = "AWS::S3::Bucket"


class EventType(Enum):
    """
    Enum representing different types of AWS resource events.

    Attributes
    ----------
    API : str
        Represents the "Api" node type.
    SQS : str
        Represents the "SQS" node type.
    SCHEDULE : str
        Represents the "Schedule" node type.
    """

    API = "Api"
    SQS = "SQS"
    SCHEDULE = "Schedule"


def multi_constructor(loader: CFLoader, tag_suffix: str, node: yaml.nodes.Node) -> Dict[str, Any]:
    """
    Custom YAML node constructor.

    Handles AWS CloudFormation extensions for its short version of intrinsic functions.

    Parameters
    ----------
    loader : CFLoader
        The YAML loader instance.
    tag_suffix : str
        The YAML tag suffix.
    node : yaml.nodes.Node
        The YAML node.

    Returns
    -------
    Dict[str, Any]
        A dictionary representation of the given YAML node.

    Raises
    ------
    CFBadTag
        If an invalid CloudFormation tag is encountered.
    """

    tag = tag_suffix

    if tag not in WITHOUT_PREFIX:
        tag = f"{PREFIX}{tag}"

    if tag == "Fn::GetAtt":
        return {tag: construct_getatt(node)}
    elif isinstance(node, yaml.ScalarNode):
        return {tag: loader.construct_scalar(node)}
    elif isinstance(node, yaml.SequenceNode):
        return {tag: loader.construct_sequence(node)}
    elif isinstance(node, yaml.MappingNode):
        return {tag: loader.construct_mapping(node)}

    raise CFBadTag(f"!{tag} <{type(node)}>")


def construct_getatt(node: yaml.nodes.Node) -> List[Any]:
    """
    Custom YAML node constructor for AWS CloudFormation GetAtt intrinsic function.

    Parameters
    ----------
    node : yaml.nodes.Node
        The node representing a CloudFormation GetAtt element.

    Returns
    -------
    List[Any]
        List representing the constructed CloudFormation GetAtt element.

    Raises
    ------
    CFBadNode
        If an invalid CloudFormation node is encountered.
    """

    if isinstance(node.value, str):
        return node.value.split(".", 1)
    elif isinstance(node.value, list):
        return [s.value for s in node.value]

    raise CFBadNode(f"Type <{type(node.value)}>")


CFLoader.add_multi_constructor("!", multi_constructor)


class Resource:
    def __init__(self, resource_id: str, resource: Dict[str, Any]) -> None:
        self.id = resource_id
        self.resource = resource


class EventSource(Resource):
    @property
    def type(self) -> EventType:
        return EventType(self.resource["Type"])

    @classmethod
    def from_resource(cls, resource_id: str, resource: Dict[str, Any]) -> "EventSource":
        event_sources = {
            EventType.API: ApiEvent,
            EventType.SQS: SQSEvent,
            EventType.SCHEDULE: ScheduleEvent,
        }

        event_type = EventType(resource["Type"])
        event_source = event_sources.get(event_type, cls)

        return event_source(resource_id, resource)


class ApiEvent(EventSource):
    @property
    def path(self):
        return self.resource["Properties"]["Path"]

    @property
    def method(self):
        return self.resource["Properties"]["Method"]

    @property
    def rest_api_id(self):
        resource_id = self.resource["Properties"]["RestApiId"]

        if isinstance(resource_id, dict):
            resource_id = resource_id["Ref"]

        return resource_id


class SQSEvent(EventSource):
    @property
    def queue(self) -> str:
        return self.resource["Properties"]["Queue"]

    @property
    def batch_size(self) -> int:
        return self.resource["Properties"]["BatchSize"]


class ScheduleEvent(EventSource):
    @property
    def schedule(self) -> str:
        return self.resource["Properties"]["Schedule"]


class Function(Resource):
    @property
    def name(self) -> str:
        return self.resource["Properties"]["FunctionName"]

    @property
    def handler(self) -> str:
        """
        Returns a string representing the full module path for a Lambda Function handler.
        The path is built by joining the code URI and the handler attributes on
        the CloudFormation for the given Lambda Function identified by resource_id.

        Returns
        -------
        str
            The constructed Lambda handler path.
        """

        if not hasattr(self, "_handler"):
            handler_path = self.resource["Properties"]["Handler"]
            code_uri = self.resource["Properties"].get("CodeUri")

            if code_uri:
                handler_path = f"{code_uri}.{handler_path}".replace("/", "")

            self._handler = handler_path

        return self._handler

    @property
    def environment(self) -> Dict[str, Union[str, Dict[str, Any]]]:
        """
        Returns a dictionary containing the environment variables for the Lambda Function.

        Returns
        -------
        Dict[str, str]
            The environment variables for the Lambda Function.
        """

        if not hasattr(self, "_environment"):
            self._environment = (
                self.resource["Properties"].get("Environment", {}).get("Variables", {})
            )

        return self._environment

    @property
    def events(self) -> Dict[str, EventSource]:
        if not hasattr(self, "_events"):
            self._events = {}
            events = self.resource["Properties"].get("Events", {})

            for resource_id, resource in events.items():
                self._events[resource_id] = EventSource.from_resource(resource_id, resource)

        return self._events

    def filtered_events(self, event_type: EventType) -> Dict[str, EventSource]:
        events = {}

        for id, event in self.events.items():
            if event.type == event_type:
                events[id] = event

        return events


class Api(Resource):
    @property
    def name(self) -> str:
        return self.resource["Properties"]["Name"]

    @property
    def stage_name(self) -> str:
        return self.resource["Properties"]["StageName"]


class Queue(Resource):
    @property
    def name(self) -> str:
        return self.resource["Properties"]["QueueName"]

    @property
    def visibility_timeout(self) -> int:
        return self.resource["Properties"]["VisibilityTimeout"]

    @property
    def message_retention_period(self) -> int:
        return self.resource["Properties"]["MessageRetentionPeriod"]

    @property
    def redrive_policy(self) -> Dict[str, Any]:
        return self.resource["Properties"]["RedrivePolicy"]


class Bucket(Resource):
    @property
    def name(self) -> str:
        return self.resource["Properties"]["BucketName"]


class CloudformationTemplate:
    """
    Represents an AWS CloudFormation template and provides methods for
    extracting information from the template.

    Parameters
    ----------
    template_path : Optional[str]
        Path to the CloudFormation template file.
    parameters : Optional[Dict[str, str]]
        Dictionary representing parameters name and default value.

    Attributes
    ----------
    template : Dict[str, Any]
        Dictionary representing the loaded CloudFormation template.
    """

    def __init__(
        self,
        template_path: Optional[str] = None,
        parameters: Optional[Dict[str, str]] = None,
    ) -> None:
        """
        Initializes the CloudFormationTemplate object.
        """

        self.template = self.load(template_path)
        self.include_files()
        self.set_parameters(parameters)

    @property
    def functions(self) -> Dict[str, Function]:
        """
        Dict[str, Function]:
            Dictionary containing Lambda function resources in the CloudFormation template.
        """

        if not hasattr(self, "_functions"):
            self._functions = {}
            nodes = self.find_nodes(self.template["Resources"], ResourceType.FUNCTION)

            for resource_id, resource in nodes.items():
                self._functions[resource_id] = Function(resource_id, resource)

        return self._functions

    @property
    def apis(self) -> Dict[str, Api]:
        """
        Dict[str, Api]:
            Dictionary containing API Gateway resources in the CloudFormation template.
        """

        if not hasattr(self, "_apis"):
            self._apis = {}
            nodes = self.find_nodes(self.template["Resources"], ResourceType.API)

            for resource_id, resource in nodes.items():
                self._apis[resource_id] = Api(resource_id, resource)

        return self._apis

    @property
    def queues(self) -> Dict[str, Queue]:
        """
        Dict[str, Queue]:
            Dictionary containing SQS Queue resources in the CloudFormation template.
        """
        if not hasattr(self, "_queues"):
            self._queues = {}
            nodes = self.find_nodes(self.template["Resources"], ResourceType.QUEUE)

            for resource_id, resource in nodes.items():
                self._queues[resource_id] = Queue(resource_id, resource)

        return self._queues

    @property
    def buckets(self) -> Dict[str, Bucket]:
        """
        Dict[str, Bucket]:
            Dictionary containing buckets resources in the CloudFormation template.
        """
        if not hasattr(self, "_buckets"):
            self._buckets = {}
            nodes = self.find_nodes(self.template["Resources"], ResourceType.BUCKET)

            for resource_id, resource in nodes.items():
                self._buckets[resource_id] = Bucket(resource_id, resource)

        return self._buckets

    @property
    def environment(self) -> Dict[str, Any]:
        """
        Dict[str, Any]:
            Dictionary containing environment variables in the CloudFormation template.
        """

        if not hasattr(self, "_environment"):
            self._environment = self.find_environment()

        return self._environment

    def include_files(self):
        """
        Load external files specified in the CloudFormation template like OpenAPI schema.
        """

        for api in self.apis.values():
            # TODO: add definition body to the API object
            if "DefinitionBody" not in api.resource["Properties"]:
                continue

            lc = api.resource["Properties"]["DefinitionBody"]["Fn::Transform"]["Parameters"][
                "Location"
            ]

            with open(lc) as fp:
                swagger = yaml.safe_load(fp)

            api.resource["Properties"]["DefinitionBody"] = swagger

    def set_parameters(self, parameters: Optional[Dict[str, str]]) -> None:
        """
        Set the default value of parameters in the CloudFormation template.

        Parameters
        ----------
        parameters : Optional[Dict[str, str]]
            Dictionary representing parameters name and default value.
        """

        if "Parameters" not in self.template:
            return None

        params = parameters or {}

        for name, value in params.items():
            if name in self.template["Parameters"]:
                self.template["Parameters"][name]["Default"] = value

    def load(self, template: Optional[str] = None) -> Dict[str, Any]:
        """
        Reads CloudFormation template file from the disk and convert it to a dictionary.

        If the template argument is not set it is assumed an YAML file named
        template exists in the current directory.

        Parameters
        ----------
        template : Optional[str]
            Path to the CloudFormation template file.

        Returns
        -------
        Dict[str, Any]
            Dictionary representing the loaded CloudFormation template.

        Raises
        ------
        CFTemplateNotFound
            Exception raised when CloudFormation template file is not found.
        """

        path: Optional[Path] = None

        if isinstance(template, str):
            path = Path(template)
        else:
            paths = (Path("template.yml"), Path("template.yaml"))
            path_generator = (p for p in paths if p.is_file())
            path = next(path_generator, None)

        if path is None or not path.is_file():
            filename = template or "[template.yml, template.yaml]"
            raise CFTemplateNotFound(filename)

        with path.open() as fp:
            return yaml.load(fp, CFLoader)

    def find_nodes(
        self, tree: Dict[str, Any], node_type: Union[ResourceType, EventType]
    ) -> Dict[str, Any]:
        """
        Finds nodes of a specific type in the CloudFormation template.

        Parameters
        ----------
        tree : Dict[str, Any]
            Dictionary representing a subset of the CloudFormation template.
        node_type : NodeType
            The type of node to search for.

        Returns
        -------
        Dict[str, Any]
            Dictionary containing nodes of the specified type.
        """

        nodes = {}

        for key, node in tree.items():
            if node["Type"] == node_type.value:
                nodes[key] = node

        return nodes

    def find_environment(self) -> Dict[str, Any]:
        """
        Reads the CloudFormation template to extract environment variables
        defined at both global and function levels.

        Returns
        -------
        Dict[str, Any]
            Dictionary containing environment variables in the
            CloudFormation template.
        """
        variables = (
            self.template.get("Globals", {})
            .get("Function", {})
            .get("Environment", {})
            .get("Variables", {})
        )

        for function in self.functions.values():
            variables.update(function.environment)

        environment = {}

        for key, val in variables.items():
            if isinstance(val, (str, int, float)):
                environment[key] = str(val)
            else:
                value = IntrinsicFunctions.eval(val, self.template)
                if value is not None:
                    environment[key] = str(value)

        return environment


class IntrinsicFunctions:
    """
    Resolve intrinsic functions in CloudFormation
    """

    @staticmethod
    def eval(function: Dict[str, Any], template: Dict[str, Any]) -> Any:
        """
        Try to resolve an intrinsic function.

        Parameters
        ----------
        function : Dict[str, Any]
            The intrinsic function and its arguments.
        template : Dict[str, Any]
            A dictionary representing the CloudFormation template.

        Returns
        -------
        Any
            The result of the intrinsic function, or None if it cannot access
            the value.

        Raises
        ------
        NotImplementedError
            If the intrinsic function is not implemented.
        """
        implemented = (
            "Fn::Base64",
            "Fn::FindInMap",
            "Ref",
            "Fn::GetAtt",
            "Fn::Join",
            "Fn::Select",
            "Fn::Split",
        )

        if isinstance(function, list):
            import ipdb

            ipdb.set_trace()
        fun, val = list(function.items())[0]

        if fun not in implemented:
            logging.warning(f"{fun} intrinsic function not implemented")

        if "Fn::Base64" == fun:
            return IntrinsicFunctions.base64(val)

        if "Fn::FindInMap" == fun:
            return IntrinsicFunctions.find_in_map(val, template)

        if "Fn::GetAtt" == fun:
            return IntrinsicFunctions.get_att(val, template)

        if "Fn::Join" == fun:
            return IntrinsicFunctions.join(val, template)

        if "Fn::Select" == fun:
            return IntrinsicFunctions.select(val, template)

        if "Fn::Split" == fun:
            return IntrinsicFunctions.split(val, template)

        if "Ref" == fun:
            return IntrinsicFunctions.ref(val, template)

        return None

    @staticmethod
    def base64(value: str) -> str:
        """
        Encode a string to base64.

        Parameters
        ----------
        value : str
            The string to be encoded to base64.

        Returns
        -------
        str
            The base64-encoded string.
        """
        return base64.b64encode(value.encode()).decode()

    @staticmethod
    def find_in_map(value: List[Any], template: Dict[str, Any]) -> Any:
        """
        Gets a value from a mapping declared in the CloudFormation
        template.

        Parameters
        ----------
        value : List[Any]
            List containing the map name, top-level key, and second-level key.
        template : Dict[str, Any]
            A dictionary representing the CloudFormation template.

        Returns
        -------
        Any
            The value from the map, or None if the map or keys are not found.
        """
        map_name, top_level_key, second_level_key = value

        if map_name not in template.get("Mappings", {}):
            return None

        if isinstance(top_level_key, dict):
            top_level_key = IntrinsicFunctions.eval(top_level_key, template)

            if top_level_key is None:
                return None

        if top_level_key not in template["Mappings"][map_name]:
            return None

        return template["Mappings"][map_name][top_level_key].get(second_level_key)

    @staticmethod
    def ref(value: str, template: Dict[str, Any]) -> Optional[str]:
        """
        Gets a referenced value from the CloudFormation template.

        Parameters
        ----------
        value : str
            The name of the referenced value to retrieve.
        template : Dict[str, Any]
            A dictionary representing the CloudFormation template.

        Returns
        -------
        Optional[str]
            The referenced value, or None if the reference is not found.
        """
        if value in template.get("Parameters", {}):
            resource = template["Parameters"][value]
            return resource.get("Default")
        # NOTE: this is a partial implementation

        return None

    @staticmethod
    def get_att(value: Union[List[str], str], template: Dict[str, Any]) -> Optional[str]:
        """
        Gets the value of an attribute from a CloudFormation template based on a list
        of logical name and attribute name.

        Parameters
        ----------
        value : List[Any]
            List containing the logical name and attribute name
        template : Dict[str, Any]
            A dictionary representing the CloudFormation template.

        Returns
        -------
        Optional[str]
            The value of atribute name, or None if the keys are not found.
        """
        if isinstance(value, str):
            value = value.split(".")

        logical_name, attribute_name = value

        if logical_name not in template["Resources"]:
            return None

        if isinstance(attribute_name, dict):
            attribute_name = IntrinsicFunctions.eval(attribute_name, template)

            if attribute_name is None:
                return None

        if attribute_name not in template["Resources"][logical_name]["Properties"]:
            return None

        attribute_value = template["Resources"][logical_name]["Properties"][attribute_name]

        if isinstance(attribute_value, dict):
            attribute_value = IntrinsicFunctions.eval(attribute_value, template)

            if attribute_value is None:
                return None

        return attribute_value

    @staticmethod
    def join(value: List[Any], template: Dict[str, Any]) -> Optional[str]:
        """
        Joins elements in a list with a specified delimiter.

        Parameters
        ----------
        value : List[Any]
            A list containing two elements: the delimiter as the first element,
            and the values to join as the second element.
        template : Dict[str, Any]
            A dictionary representing the CloudFormation template.

        Returns
        -------
        Optional[str]
            The joined string if successful; otherwise, None.
        """
        delimiter, values = value

        for index, element in enumerate(values):
            if isinstance(element, dict):
                element = IntrinsicFunctions.eval(element, template)

            if element is None:
                return None

            values[index] = element

        return delimiter.join(values)

    @staticmethod
    def select(value: List[Any], template: Dict[str, Any]) -> Optional[str]:
        """
        Selects a value from a list based on the given index. If the value at the index
        is a dictionary, it evaluates it using CloudFormation template data.
        Parameters
        ----------
        value : List[Any]
            A list containing values from which to select.
        template : Dict[str, Any]
            A dictionary representing the CloudFormation template.
        Returns
        -------
        Optional[str]
            The selected value from the list, or None if any of the evaluated
            values are None.
        """
        index, objects = value

        if isinstance(index, dict):
            index = IntrinsicFunctions.eval(index, template)

            if index is None:
                return None

        if isinstance(objects, dict):
            objects = IntrinsicFunctions.eval(objects, template)

            if objects is None:
                return None
        else:
            for i, obj in enumerate(objects):
                if isinstance(obj, dict):
                    objects[i] = IntrinsicFunctions.eval(obj, template)

                    if objects[i] is None:
                        return None

<<<<<<< HEAD
        return result

    @staticmethod
    def split(value: List[Any], template: Dict[str, Any]) -> Optional[str]:
        """
        Splits a list of values using a specified delimiter.

        Parameters
        ----------
        value : List[Any]
            A tuple containing the delimiter as its first element, followed
            by a list of values to split.
        template : Dict[str, Any]
            A dictionary representing the CloudFormation template.

        Returns
        -------
        Optional[str]
            A list of strings resulting from splitting using the delimiter.
            or None if any of the evaluated values are None.
        """
        delimiter, value = value

        result = []

        if isinstance(value, dict):
            value = IntrinsicFunctions.eval(value, template)

            if value is None:
                return None

        split_parts = value.split(delimiter)

        for part in split_parts:
            result.append(part)
=======
        return objects[int(index)]
>>>>>>> 2258fd15
<|MERGE_RESOLUTION|>--- conflicted
+++ resolved
@@ -815,8 +815,7 @@
                     if objects[i] is None:
                         return None
 
-<<<<<<< HEAD
-        return result
+        return objects[int(index)]
 
     @staticmethod
     def split(value: List[Any], template: Dict[str, Any]) -> Optional[str]:
@@ -850,7 +849,4 @@
         split_parts = value.split(delimiter)
 
         for part in split_parts:
-            result.append(part)
-=======
-        return objects[int(index)]
->>>>>>> 2258fd15
+            result.append(part)