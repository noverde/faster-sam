import base64
import logging
from enum import Enum
from pathlib import Path
from typing import Any, Dict, List, Optional, Union

import yaml

PREFIX = "Fn::"
WITHOUT_PREFIX = ("Ref", "Condition")

logger = logging.getLogger(__name__)


class CFTemplateNotFound(FileNotFoundError):
    """Raised when the CloudFormation template file cannot be found."""

    pass


class CFBadTag(TypeError):
    """Raised when an invalid CloudFormation tag is encountered."""

    pass


class CFBadNode(ValueError):
    """Raised when an invalid CloudFormation node is encountered."""

    pass


class CFLoader(yaml.SafeLoader):
    """Custom YAML loader for CloudFormation templates."""

    pass


class ResourceType(Enum):
    """
    Enum representing different types of AWS resources.

    Attributes
    ----------
    API : str
        Represents the "AWS::Serverless::Api" node type.
    FUNCTION : str
        Represents the "AWS::Serverless::Function" node type.
    QUEUE : str
        Represents the "AWS::SQS::Queue" node type.
    BUCKET : str
        Represents the "AWS::S3::Bucket" node type.
    """

    API = "AWS::Serverless::Api"
    FUNCTION = "AWS::Serverless::Function"
    QUEUE = "AWS::SQS::Queue"
    BUCKET = "AWS::S3::Bucket"


class EventType(Enum):
    """
    Enum representing different types of AWS resource events.

    Attributes
    ----------
    API : str
        Represents the "Api" node type.
    SQS : str
        Represents the "SQS" node type.
    SCHEDULER : str
        Represents the "Schedule" node type.
    """

    API = "Api"
    SQS = "SQS"
    SCHEDULER = "Schedule"


def multi_constructor(loader: CFLoader, tag_suffix: str, node: yaml.nodes.Node) -> Dict[str, Any]:
    """
    Custom YAML node constructor.

    Handles AWS CloudFormation extensions for its short version of intrinsic functions.

    Parameters
    ----------
    loader : CFLoader
        The YAML loader instance.
    tag_suffix : str
        The YAML tag suffix.
    node : yaml.nodes.Node
        The YAML node.

    Returns
    -------
    Dict[str, Any]
        A dictionary representation of the given YAML node.

    Raises
    ------
    CFBadTag
        If an invalid CloudFormation tag is encountered.
    """

    tag = tag_suffix

    if tag not in WITHOUT_PREFIX:
        tag = f"{PREFIX}{tag}"

    if tag == "Fn::GetAtt":
        return {tag: construct_getatt(node)}
    elif isinstance(node, yaml.ScalarNode):
        return {tag: loader.construct_scalar(node)}
    elif isinstance(node, yaml.SequenceNode):
        return {tag: loader.construct_sequence(node)}
    elif isinstance(node, yaml.MappingNode):
        return {tag: loader.construct_mapping(node)}

    raise CFBadTag(f"!{tag} <{type(node)}>")


def construct_getatt(node: yaml.nodes.Node) -> List[Any]:
    """
    Custom YAML node constructor for AWS CloudFormation GetAtt intrinsic function.

    Parameters
    ----------
    node : yaml.nodes.Node
        The node representing a CloudFormation GetAtt element.

    Returns
    -------
    List[Any]
        List representing the constructed CloudFormation GetAtt element.

    Raises
    ------
    CFBadNode
        If an invalid CloudFormation node is encountered.
    """

    if isinstance(node.value, str):
        return node.value.split(".", 1)
    elif isinstance(node.value, list):
        return [s.value for s in node.value]

    raise CFBadNode(f"Type <{type(node.value)}>")


CFLoader.add_multi_constructor("!", multi_constructor)


class Resource:
    def __init__(self, resource_id: str, resource: Dict[str, Any]) -> None:
        self.id = resource_id
        self.resource = resource


class EventSource(Resource):
    @property
    def type(self) -> EventType:
        return EventType(self.resource["Type"])

    @classmethod
    def from_resource(cls, resource_id: str, resource: Dict[str, Any]) -> "EventSource":
        if resource["Type"] == EventType.API.value:
            return ApiEvent(resource_id, resource)

        return cls(resource_id, resource)


class ApiEvent(EventSource):
    @property
    def path(self):
        return self.resource["Properties"]["Path"]

    @property
    def method(self):
        return self.resource["Properties"]["Method"]

    @property
    def rest_api_id(self):
        resource_id = self.resource["Properties"]["RestApiId"]

        if isinstance(resource_id, dict):
            resource_id = resource_id["Ref"]

        return resource_id


class Function(Resource):
    @property
    def name(self) -> str:
        return self.resource["Properties"]["FunctionName"]

    @property
    def handler(self) -> str:
        """
        Returns a string representing the full module path for a Lambda Function handler.
        The path is built by joining the code URI and the handler attributes on
        the CloudFormation for the given Lambda Function identified by resource_id.

        Returns
        -------
        str
            The constructed Lambda handler path.
        """

        if not hasattr(self, "_handler"):
            handler_path = self.resource["Properties"]["Handler"]
            code_uri = self.resource["Properties"].get("CodeUri")

            if code_uri:
                handler_path = f"{code_uri}.{handler_path}".replace("/", "")

            self._handler = handler_path

        return self._handler

    @property
    def environment(self) -> Dict[str, Union[str, Dict[str, Any]]]:
        """
        Returns a dictionary containing the environment variables for the Lambda Function.

        Returns
        -------
        Dict[str, str]
            The environment variables for the Lambda Function.
        """

        if not hasattr(self, "_environment"):
            self._environment = (
                self.resource["Properties"].get("Environment", {}).get("Variables", {})
            )

        return self._environment

    @property
    def events(self) -> Dict[str, EventSource]:
        if not hasattr(self, "_events"):
            self._events = {}
            events = self.resource["Properties"].get("Events", {})

            for resource_id, resource in events.items():
                self._events[resource_id] = EventSource.from_resource(resource_id, resource)

        return self._events

    def filtered_events(self, event_type: EventType) -> Dict[str, EventSource]:
        events = {}

        for id, event in self.events.items():
            if event.type == event_type:
                events[id] = event

        return events


<<<<<<< HEAD
class Api(Resource):
    @property
    def name(self) -> str:
        return self.resource["Properties"]["Name"]

    @property
    def stage(self) -> str:
        return self.resource["Properties"]["StageName"]
=======
class Queue(Resource):
    @property
    def name(self) -> str:
        return self.resource["Properties"]["QueueName"]

    @property
    def visibility_timeout(self) -> int:
        return self.resource["Properties"]["VisibilityTimeout"]

    @property
    def message_retention_period(self) -> int:
        return self.resource["Properties"]["MessageRetentionPeriod"]

    @property
    def redrive_policy(self) -> Dict[str, Any]:
        return self.resource["Properties"]["RedrivePolicy"]
>>>>>>> 373f040e


class CloudformationTemplate:
    """
    Represents an AWS CloudFormation template and provides methods for
    extracting information from the template.

    Parameters
    ----------
    template_path : Optional[str]
        Path to the CloudFormation template file.
    parameters : Optional[Dict[str, str]]
        Dictionary representing parameters name and default value.

    Attributes
    ----------
    template : Dict[str, Any]
        Dictionary representing the loaded CloudFormation template.
    """

    def __init__(
        self,
        template_path: Optional[str] = None,
        parameters: Optional[Dict[str, str]] = None,
    ) -> None:
        """
        Initializes the CloudFormationTemplate object.
        """

        self.template = self.load(template_path)
        self.include_files()
        self.set_parameters(parameters)

    @property
    def functions(self) -> Dict[str, Any]:
        """
        Dict[str, Any]:
            Dictionary containing Lambda function resources in the CloudFormation template.
        """

        if not hasattr(self, "_functions"):
            self._functions = self.find_nodes(self.template["Resources"], ResourceType.FUNCTION)

        return self._functions

    @property
    def gateways(self) -> Dict[str, Any]:
        """
        Dict[str, Any]:
            Dictionary containing API Gateway resources in the CloudFormation template.
        """

        if not hasattr(self, "_gateways"):
            self._gateways = self.find_nodes(self.template["Resources"], ResourceType.API)
        return self._gateways

    @property
    def queues(self) -> Dict[str, Any]:
        """
        Dict[str, Any]:
            Dictionary containing SQS Queue resources in the CloudFormation template.
        """

        if not hasattr(self, "_queues"):
            self._queues = self.find_nodes(self.template["Resources"], ResourceType.QUEUE)
        return self._queues

    @property
    def buckets(self) -> Dict[str, Any]:
        """
        Dict[str, Any]:
            Dictionary containing buckets resources in the CloudFormation template.
        """

        if not hasattr(self, "_buckets"):
            self._buckets = self.find_nodes(self.template["Resources"], ResourceType.BUCKET)
        return self._buckets

    @property
    def environment(self) -> Dict[str, Any]:
        """
        Dict[str, Any]:
            Dictionary containing environment variables in the CloudFormation template.
        """

        if not hasattr(self, "_environment"):
            self._environment = self.find_environment()

        return self._environment

    def include_files(self):
        """
        Load external files specified in the CloudFormation template like OpenAPI schema.
        """

        for gateway in self.gateways.values():
            if "DefinitionBody" not in gateway["Properties"]:
                continue

            lc = gateway["Properties"]["DefinitionBody"]["Fn::Transform"]["Parameters"]["Location"]

            with open(lc) as fp:
                swagger = yaml.safe_load(fp)

            gateway["Properties"]["DefinitionBody"] = swagger

    def set_parameters(self, parameters: Optional[Dict[str, str]]) -> None:
        """
        Set the default value of parameters in the CloudFormation template.

        Parameters
        ----------
        parameters : Optional[Dict[str, str]]
            Dictionary representing parameters name and default value.
        """

        if "Parameters" not in self.template:
            return None

        params = parameters or {}

        for name, value in params.items():
            if name in self.template["Parameters"]:
                self.template["Parameters"][name]["Default"] = value

    def load(self, template: Optional[str] = None) -> Dict[str, Any]:
        """
        Reads CloudFormation template file from the disk and convert it to a dictionary.

        If the template argument is not set it is assumed an YAML file named
        template exists in the current directory.

        Parameters
        ----------
        template : Optional[str]
            Path to the CloudFormation template file.

        Returns
        -------
        Dict[str, Any]
            Dictionary representing the loaded CloudFormation template.

        Raises
        ------
        CFTemplateNotFound
            Exception raised when CloudFormation template file is not found.
        """

        path: Optional[Path] = None

        if isinstance(template, str):
            path = Path(template)
        else:
            paths = (Path("template.yml"), Path("template.yaml"))
            path_generator = (p for p in paths if p.is_file())
            path = next(path_generator, None)

        if path is None or not path.is_file():
            filename = template or "[template.yml, template.yaml]"
            raise CFTemplateNotFound(filename)

        with path.open() as fp:
            return yaml.load(fp, CFLoader)

    def find_nodes(
        self, tree: Dict[str, Any], node_type: Union[ResourceType, EventType]
    ) -> Dict[str, Any]:
        """
        Finds nodes of a specific type in the CloudFormation template.

        Parameters
        ----------
        tree : Dict[str, Any]
            Dictionary representing a subset of the CloudFormation template.
        node_type : NodeType
            The type of node to search for.

        Returns
        -------
        Dict[str, Any]
            Dictionary containing nodes of the specified type.
        """

        nodes = {}

        for key, node in tree.items():
            if node["Type"] == node_type.value:
                nodes[key] = node

        return nodes

    def find_environment(self) -> Dict[str, Any]:
        """
        Reads the CloudFormation template to extract environment variables
        defined at both global and function levels.

        Returns
        -------
        Dict[str, Any]
            Dictionary containing environment variables in the
            CloudFormation template.
        """
        variables = (
            self.template.get("Globals", {})
            .get("Function", {})
            .get("Environment", {})
            .get("Variables", {})
        )

        for function in self.functions.values():
            if "Variables" in function.get("Properties", {}).get("Environment", {}):
                variables.update(function["Properties"]["Environment"]["Variables"])

        environment = {}

        for key, val in variables.items():
            if isinstance(val, (str, int, float)):
                environment[key] = str(val)
            else:
                value = IntrinsicFunctions.eval(val, self.template)
                if value is not None:
                    environment[key] = str(value)

        return environment

    def lambda_handler(self, resource_id: str) -> str:
        """
        Returns a string representing the full module path for a Lambda Function handler.
        The path is built by joining the code URI and the handler attributes on
        the CloudFormation for the given Lambda Function identified by resource_id.

        Parameters
        ----------
        resource_id : str
            The id of the Lambda function resource.

        Returns
        -------
        str
            The constructed Lambda handler path.
        """

        handler_path = self.functions[resource_id]["Properties"]["Handler"]
        code_uri = self.functions[resource_id]["Properties"].get("CodeUri")

        if code_uri:
            handler_path = f"{code_uri}.{handler_path}".replace("/", "")

        return handler_path


class IntrinsicFunctions:
    """
    Resolve intrinsic functions in CloudFormation
    """

    @staticmethod
    def eval(function: Dict[str, Any], template: Dict[str, Any]) -> Any:
        """
        Try to resolve an intrinsic function.

        Parameters
        ----------
        function : Dict[str, Any]
            The intrinsic function and its arguments.
        template : Dict[str, Any]
            A dictionary representing the CloudFormation template.

        Returns
        -------
        Any
            The result of the intrinsic function, or None if it cannot access
            the value.

        Raises
        ------
        NotImplementedError
            If the intrinsic function is not implemented.
        """
        implemented = ("Fn::Base64", "Fn::FindInMap", "Ref")

        fun, val = list(function.items())[0]

        if fun not in implemented:
            logging.warning(f"{fun} intrinsic function not implemented")

        if "Fn::Base64" == fun:
            return IntrinsicFunctions.base64(val)

        if "Fn::FindInMap" == fun:
            return IntrinsicFunctions.find_in_map(val, template)

        if "Ref" == fun:
            return IntrinsicFunctions.ref(val, template)

        return None

    @staticmethod
    def base64(value: str) -> str:
        """
        Encode a string to base64.

        Parameters
        ----------
        value : str
            The string to be encoded to base64.

        Returns
        -------
        str
            The base64-encoded string.
        """
        return base64.b64encode(value.encode()).decode()

    @staticmethod
    def find_in_map(value: List[Any], template: Dict[str, Any]) -> Any:
        """
        Gets a value from a mapping declared in the CloudFormation
        template.

        Parameters
        ----------
        value : List[Any]
            List containing the map name, top-level key, and second-level key.
        template : Dict[str, Any]
            A dictionary representing the CloudFormation template.

        Returns
        -------
        Any
            The value from the map, or None if the map or keys are not found.
        """
        map_name, top_level_key, second_level_key = value

        if map_name not in template.get("Mappings", {}):
            return None

        if isinstance(top_level_key, dict):
            top_level_key = IntrinsicFunctions.eval(top_level_key, template)

            if top_level_key is None:
                return None

        if top_level_key not in template["Mappings"][map_name]:
            return None

        return template["Mappings"][map_name][top_level_key].get(second_level_key)

    @staticmethod
    def ref(value: str, template: Dict[str, Any]) -> Optional[str]:
        """
        Gets a referenced value from the CloudFormation template.

        Parameters
        ----------
        value : str
            The name of the referenced value to retrieve.
        template : Dict[str, Any]
            A dictionary representing the CloudFormation template.

        Returns
        -------
        Optional[str]
            The referenced value, or None if the reference is not found.
        """
        if value in template.get("Parameters", {}):
            resource = template["Parameters"][value]
            return resource.get("Default")
        # NOTE: this is a partial implementation

        return None<|MERGE_RESOLUTION|>--- conflicted
+++ resolved
@@ -257,7 +257,6 @@
         return events
 
 
-<<<<<<< HEAD
 class Api(Resource):
     @property
     def name(self) -> str:
@@ -266,7 +265,8 @@
     @property
     def stage(self) -> str:
         return self.resource["Properties"]["StageName"]
-=======
+
+      
 class Queue(Resource):
     @property
     def name(self) -> str:
@@ -283,7 +283,6 @@
     @property
     def redrive_policy(self) -> Dict[str, Any]:
         return self.resource["Properties"]["RedrivePolicy"]
->>>>>>> 373f040e
 
 
 class CloudformationTemplate:
