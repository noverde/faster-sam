--- conflicted
+++ resolved
@@ -594,19 +594,7 @@
         NotImplementedError
             If the intrinsic function is not implemented.
         """
-<<<<<<< HEAD
-        implemented = (
-            "Fn::Base64",
-            "Fn::FindInMap",
-            "Ref",
-            "Fn::GetAtt",
-            "Fn::Join",
-            "Fn::Select",
-            "Fn::Split",
-        )
-=======
         implemented = ("Fn::Base64", "Fn::FindInMap", "Ref", "Fn::GetAtt", "Fn::Join", "Fn::Select")
->>>>>>> 571a963c
 
         fun, val = list(function.items())[0]
 
@@ -628,12 +616,9 @@
         if "Fn::Select" == fun:
             return IntrinsicFunctions.select(val, template)
 
-<<<<<<< HEAD
         if "Fn::Split" == fun:
             return IntrinsicFunctions.split(val, template)
 
-=======
->>>>>>> 571a963c
         if "Ref" == fun:
             return IntrinsicFunctions.ref(val, template)
 
@@ -828,7 +813,6 @@
                     if objects[i] is None:
                         return None
 
-<<<<<<< HEAD
         return objects[int(index)]
 
     @staticmethod
@@ -858,7 +842,4 @@
             if source is None:
                 return None
 
-        return source.split(delimiter)
-=======
-        return objects[int(index)]
->>>>>>> 571a963c
+        return source.split(delimiter)