import base64
import logging
from enum import Enum
import os
from pathlib import Path
import re
from typing import Any, Dict, List, Optional, Union

import yaml

PREFIX = "Fn::"
WITHOUT_PREFIX = ("Ref", "Condition")

logger = logging.getLogger(__name__)


class CFTemplateNotFound(FileNotFoundError):
    """Raised when the CloudFormation template file cannot be found."""

    pass


class CFBadTag(TypeError):
    """Raised when an invalid CloudFormation tag is encountered."""

    pass


class CFBadNode(ValueError):
    """Raised when an invalid CloudFormation node is encountered."""

    pass


class CFLoader(yaml.SafeLoader):
    """Custom YAML loader for CloudFormation templates."""

    pass


class ResourceType(Enum):
    """
    Enum representing different types of AWS resources.

    Attributes
    ----------
    API : str
        Represents the "AWS::Serverless::Api" node type.
    FUNCTION : str
        Represents the "AWS::Serverless::Function" node type.
    QUEUE : str
        Represents the "AWS::SQS::Queue" node type.
    BUCKET : str
        Represents the "AWS::S3::Bucket" node type.
    """

    API = "AWS::Serverless::Api"
    FUNCTION = "AWS::Serverless::Function"
    QUEUE = "AWS::SQS::Queue"
    BUCKET = "AWS::S3::Bucket"


class EventType(Enum):
    """
    Enum representing different types of AWS resource events.

    Attributes
    ----------
    API : str
        Represents the "Api" node type.
    SQS : str
        Represents the "SQS" node type.
    SCHEDULE : str
        Represents the "Schedule" node type.
    """

    API = "Api"
    SQS = "SQS"
    SCHEDULE = "Schedule"


def multi_constructor(loader: CFLoader, tag_suffix: str, node: yaml.nodes.Node) -> Dict[str, Any]:
    """
    Custom YAML node constructor.

    Handles AWS CloudFormation extensions for its short version of intrinsic functions.

    Parameters
    ----------
    loader : CFLoader
        The YAML loader instance.
    tag_suffix : str
        The YAML tag suffix.
    node : yaml.nodes.Node
        The YAML node.

    Returns
    -------
    Dict[str, Any]
        A dictionary representation of the given YAML node.

    Raises
    ------
    CFBadTag
        If an invalid CloudFormation tag is encountered.
    """

    tag = tag_suffix

    if tag not in WITHOUT_PREFIX:
        tag = f"{PREFIX}{tag}"

    if tag == "Fn::GetAtt":
        return {tag: construct_getatt(node)}
    elif isinstance(node, yaml.ScalarNode):
        return {tag: loader.construct_scalar(node)}
    elif isinstance(node, yaml.SequenceNode):
        return {tag: loader.construct_sequence(node)}
    elif isinstance(node, yaml.MappingNode):
        return {tag: loader.construct_mapping(node)}

    raise CFBadTag(f"!{tag} <{type(node)}>")


def construct_getatt(node: yaml.nodes.Node) -> List[Any]:
    """
    Custom YAML node constructor for AWS CloudFormation GetAtt intrinsic function.

    Parameters
    ----------
    node : yaml.nodes.Node
        The node representing a CloudFormation GetAtt element.

    Returns
    -------
    List[Any]
        List representing the constructed CloudFormation GetAtt element.

    Raises
    ------
    CFBadNode
        If an invalid CloudFormation node is encountered.
    """

    if isinstance(node.value, str):
        return node.value.split(".", 1)
    elif isinstance(node.value, list):
        return [s.value for s in node.value]

    raise CFBadNode(f"Type <{type(node.value)}>")


CFLoader.add_multi_constructor("!", multi_constructor)


class Resource:
    def __init__(self, resource_id: str, resource: Dict[str, Any]) -> None:
        self.id = resource_id
        self.resource = resource


class EventSource(Resource):
    @property
    def type(self) -> EventType:
        return EventType(self.resource["Type"])

    @classmethod
    def from_resource(cls, resource_id: str, resource: Dict[str, Any]) -> "EventSource":
        event_sources = {
            EventType.API: ApiEvent,
            EventType.SQS: SQSEvent,
            EventType.SCHEDULE: ScheduleEvent,
        }

        event_type = EventType(resource["Type"])
        event_source = event_sources.get(event_type, cls)

        return event_source(resource_id, resource)


class ApiEvent(EventSource):
    @property
    def path(self):
        return self.resource["Properties"]["Path"]

    @property
    def method(self):
        return self.resource["Properties"]["Method"]

    @property
    def rest_api_id(self):
        resource_id = self.resource["Properties"]["RestApiId"]

        if isinstance(resource_id, dict):
            resource_id = resource_id["Ref"]

        return resource_id


class SQSEvent(EventSource):
    @property
    def queue(self) -> str:
        return self.resource["Properties"]["Queue"]

    @property
    def batch_size(self) -> int:
        return self.resource["Properties"]["BatchSize"]


class ScheduleEvent(EventSource):
    @property
    def schedule(self) -> str:
        return self.resource["Properties"]["Schedule"]


class Function(Resource):
    @property
    def name(self) -> str:
        return self.resource["Properties"]["FunctionName"]

    @property
    def handler(self) -> str:
        """
        Returns a string representing the full module path for a Lambda Function handler.
        The path is built by joining the code URI and the handler attributes on
        the CloudFormation for the given Lambda Function identified by resource_id.

        Returns
        -------
        str
            The constructed Lambda handler path.
        """

        if not hasattr(self, "_handler"):
            handler_path = self.resource["Properties"]["Handler"]
            code_uri = self.resource["Properties"].get("CodeUri")

            if code_uri:
                handler_path = f"{code_uri}.{handler_path}".replace("/", "")

            self._handler = handler_path

        return self._handler

    @property
    def environment(self) -> Dict[str, Union[str, Dict[str, Any]]]:
        """
        Returns a dictionary containing the environment variables for the Lambda Function.

        Returns
        -------
        Dict[str, str]
            The environment variables for the Lambda Function.
        """

        if not hasattr(self, "_environment"):
            self._environment = (
                self.resource["Properties"].get("Environment", {}).get("Variables", {})
            )

        return self._environment

    @property
    def events(self) -> Dict[str, EventSource]:
        if not hasattr(self, "_events"):
            self._events = {}
            events = self.resource["Properties"].get("Events", {})

            for resource_id, resource in events.items():
                self._events[resource_id] = EventSource.from_resource(resource_id, resource)

        return self._events

    def filtered_events(self, event_type: EventType) -> Dict[str, EventSource]:
        events = {}

        for id, event in self.events.items():
            if event.type == event_type:
                events[id] = event

        return events


class Api(Resource):
    @property
    def name(self) -> str:
        return self.resource["Properties"]["Name"]

    @property
    def stage_name(self) -> str:
        return self.resource["Properties"]["StageName"]


class Queue(Resource):
    @property
    def name(self) -> str:
        return self.resource["Properties"]["QueueName"]

    @property
    def visibility_timeout(self) -> int:
        return self.resource["Properties"]["VisibilityTimeout"]

    @property
    def message_retention_period(self) -> int:
        return self.resource["Properties"]["MessageRetentionPeriod"]

    @property
    def redrive_policy(self) -> Dict[str, Any]:
        return self.resource["Properties"]["RedrivePolicy"]


class Bucket(Resource):
    @property
    def name(self) -> str:
        return self.resource["Properties"]["BucketName"]


class CloudformationTemplate:
    """
    Represents an AWS CloudFormation template and provides methods for
    extracting information from the template.

    Parameters
    ----------
    template_path : Optional[str]
        Path to the CloudFormation template file.
    parameters : Optional[Dict[str, str]]
        Dictionary representing parameters name and default value.

    Attributes
    ----------
    template : Dict[str, Any]
        Dictionary representing the loaded CloudFormation template.
    """

    def __init__(
        self,
        template_path: Optional[str] = None,
        parameters: Optional[Dict[str, str]] = None,
    ) -> None:
        """
        Initializes the CloudFormationTemplate object.
        """

        self.template = self.load(template_path)
        self.include_files()
        self.set_parameters(parameters)

    @property
    def functions(self) -> Dict[str, Function]:
        """
        Dict[str, Function]:
            Dictionary containing Lambda function resources in the CloudFormation template.
        """

        if not hasattr(self, "_functions"):
            self._functions = {}
            nodes = self.find_nodes(self.template["Resources"], ResourceType.FUNCTION)

            for resource_id, resource in nodes.items():
                self._functions[resource_id] = Function(resource_id, resource)

        return self._functions

    @property
    def apis(self) -> Dict[str, Api]:
        """
        Dict[str, Api]:
            Dictionary containing API Gateway resources in the CloudFormation template.
        """

        if not hasattr(self, "_apis"):
            self._apis = {}
            nodes = self.find_nodes(self.template["Resources"], ResourceType.API)

            for resource_id, resource in nodes.items():
                self._apis[resource_id] = Api(resource_id, resource)

        return self._apis

    @property
    def queues(self) -> Dict[str, Queue]:
        """
        Dict[str, Queue]:
            Dictionary containing SQS Queue resources in the CloudFormation template.
        """
        if not hasattr(self, "_queues"):
            self._queues = {}
            nodes = self.find_nodes(self.template["Resources"], ResourceType.QUEUE)

            for resource_id, resource in nodes.items():
                self._queues[resource_id] = Queue(resource_id, resource)

        return self._queues

    @property
    def buckets(self) -> Dict[str, Bucket]:
        """
        Dict[str, Bucket]:
            Dictionary containing buckets resources in the CloudFormation template.
        """
        if not hasattr(self, "_buckets"):
            self._buckets = {}
            nodes = self.find_nodes(self.template["Resources"], ResourceType.BUCKET)

            for resource_id, resource in nodes.items():
                self._buckets[resource_id] = Bucket(resource_id, resource)

        return self._buckets

    @property
    def environment(self) -> Dict[str, Any]:
        """
        Dict[str, Any]:
            Dictionary containing environment variables in the CloudFormation template.
        """

        if not hasattr(self, "_environment"):
            self._environment = self.find_environment()

        return self._environment

    def include_files(self):
        """
        Load external files specified in the CloudFormation template like OpenAPI schema.
        """

        for api in self.apis.values():
            # TODO: add definition body to the API object
            if "DefinitionBody" not in api.resource["Properties"]:
                continue

            lc = api.resource["Properties"]["DefinitionBody"]["Fn::Transform"]["Parameters"][
                "Location"
            ]

            with open(lc) as fp:
                swagger = yaml.safe_load(fp)

            api.resource["Properties"]["DefinitionBody"] = swagger

    def set_parameters(self, parameters: Optional[Dict[str, str]]) -> None:
        """
        Set the default value of parameters in the CloudFormation template.

        Parameters
        ----------
        parameters : Optional[Dict[str, str]]
            Dictionary representing parameters name and default value.
        """

        if "Parameters" not in self.template:
            return None

        params = parameters or {}

        for name, value in params.items():
            if name in self.template["Parameters"]:
                self.template["Parameters"][name]["Default"] = value

    def load(self, template: Optional[str] = None) -> Dict[str, Any]:
        """
        Reads CloudFormation template file from the disk and convert it to a dictionary.

        If the template argument is not set it is assumed an YAML file named
        template exists in the current directory.

        Parameters
        ----------
        template : Optional[str]
            Path to the CloudFormation template file.

        Returns
        -------
        Dict[str, Any]
            Dictionary representing the loaded CloudFormation template.

        Raises
        ------
        CFTemplateNotFound
            Exception raised when CloudFormation template file is not found.
        """

        path: Optional[Path] = None

        if isinstance(template, str):
            path = Path(template)
        else:
            paths = (Path("template.yml"), Path("template.yaml"))
            path_generator = (p for p in paths if p.is_file())
            path = next(path_generator, None)

        if path is None or not path.is_file():
            filename = template or "[template.yml, template.yaml]"
            raise CFTemplateNotFound(filename)

        with path.open() as fp:
            return yaml.load(fp, CFLoader)

    def find_nodes(
        self, tree: Dict[str, Any], node_type: Union[ResourceType, EventType]
    ) -> Dict[str, Any]:
        """
        Finds nodes of a specific type in the CloudFormation template.

        Parameters
        ----------
        tree : Dict[str, Any]
            Dictionary representing a subset of the CloudFormation template.
        node_type : NodeType
            The type of node to search for.

        Returns
        -------
        Dict[str, Any]
            Dictionary containing nodes of the specified type.
        """

        nodes = {}

        for key, node in tree.items():
            if node["Type"] == node_type.value:
                nodes[key] = node

        return nodes

    def find_environment(self) -> Dict[str, Any]:
        """
        Reads the CloudFormation template to extract environment variables
        defined at both global and function levels.

        Returns
        -------
        Dict[str, Any]
            Dictionary containing environment variables in the
            CloudFormation template.
        """
        variables = (
            self.template.get("Globals", {})
            .get("Function", {})
            .get("Environment", {})
            .get("Variables", {})
        )

        for function in self.functions.values():
            variables.update(function.environment)

        environment = {}

        for key, val in variables.items():
            if isinstance(val, (str, int, float)):
                environment[key] = str(val)
            else:
                value = IntrinsicFunctions.eval(val, self.template)
                if value is not None:
                    environment[key] = str(value)

        return environment


class IntrinsicFunctions:
    """
    Resolve intrinsic functions in CloudFormation
    """

    @staticmethod
    def eval(function: Dict[str, Any], template: Dict[str, Any]) -> Any:
        """
        Try to resolve an intrinsic function.

        Parameters
        ----------
        function : Dict[str, Any]
            The intrinsic function and its arguments.
        template : Dict[str, Any]
            A dictionary representing the CloudFormation template.

        Returns
        -------
        Any
            The result of the intrinsic function, or None if it cannot access
            the value.

        Raises
        ------
        NotImplementedError
            If the intrinsic function is not implemented.
        """
        implemented = (
            "Fn::Base64",
            "Fn::FindInMap",
            "Ref",
            "Fn::GetAtt",
            "Fn::Join",
            "Fn::Select",
            "Fn::Split",
        )

        fun, val = list(function.items())[0]

        if fun not in implemented:
            logging.warning(f"{fun} intrinsic function not implemented")

        if "Fn::Base64" == fun:
            return IntrinsicFunctions.base64(val)

        if "Fn::FindInMap" == fun:
            return IntrinsicFunctions.find_in_map(val, template)

        if "Fn::GetAtt" == fun:
            return IntrinsicFunctions.get_att(val, template)

        if "Fn::Join" == fun:
            return IntrinsicFunctions.join(val, template)

        if "Fn::Select" == fun:
            return IntrinsicFunctions.select(val, template)

        if "Fn::Split" == fun:
            return IntrinsicFunctions.split(val, template)

        if "Ref" == fun:
            return IntrinsicFunctions.ref(val, template)

        return None

    @staticmethod
    def base64(value: str) -> str:
        """
        Encode a string to base64.

        Parameters
        ----------
        value : str
            The string to be encoded to base64.

        Returns
        -------
        str
            The base64-encoded string.
        """
        return base64.b64encode(value.encode()).decode()

    @staticmethod
    def find_in_map(value: List[Any], template: Dict[str, Any]) -> Any:
        """
        Gets a value from a mapping declared in the CloudFormation
        template.

        Parameters
        ----------
        value : List[Any]
            List containing the map name, top-level key, and second-level key.
        template : Dict[str, Any]
            A dictionary representing the CloudFormation template.

        Returns
        -------
        Any
            The value from the map, or None if the map or keys are not found.
        """
        map_name, top_level_key, second_level_key = value

        if map_name not in template.get("Mappings", {}):
            return None

        if isinstance(top_level_key, dict):
            top_level_key = IntrinsicFunctions.eval(top_level_key, template)

            if top_level_key is None:
                return None

        if top_level_key not in template["Mappings"][map_name]:
            return None

        return template["Mappings"][map_name][top_level_key].get(second_level_key)

    @staticmethod
    def ref(value: str, template: Dict[str, Any]) -> Optional[str]:
        """
        Gets a referenced value from the CloudFormation template.

        Parameters
        ----------
        value : str
            The name of the referenced value to retrieve.
        template : Dict[str, Any]
            A dictionary representing the CloudFormation template.

        Returns
        -------
        Optional[str]
            The referenced value, or None if the reference is not found.
        """
        if value in template.get("Parameters", {}):
            resource = template["Parameters"][value]
            return resource.get("Default")
        # NOTE: this is a partial implementation

        return None

    @staticmethod
    def get_att(value: Union[List[str], str], template: Dict[str, Any]) -> Optional[str]:
        """
        Gets the value of an attribute from a CloudFormation template based on a list
        of logical name and attribute name.

        Parameters
        ----------
        value : List[Any]
            List containing the logical name and attribute name
        template : Dict[str, Any]
            A dictionary representing the CloudFormation template.

        Returns
        -------
        Optional[str]
            The value of atribute name, or None if the keys are not found.
        """
        if isinstance(value, str):
            value = value.split(".")

        logical_name, attribute_name = value

        if logical_name not in template["Resources"]:
            return None

        if isinstance(attribute_name, dict):
            attribute_name = IntrinsicFunctions.eval(attribute_name, template)

            if attribute_name is None:
                return None

        if attribute_name not in template["Resources"][logical_name]["Properties"]:
            return None

        attribute_value = template["Resources"][logical_name]["Properties"][attribute_name]

        if isinstance(attribute_value, dict):
            attribute_value = IntrinsicFunctions.eval(attribute_value, template)

            if attribute_value is None:
                return None

        return attribute_value

    @staticmethod
    def join(value: List[Any], template: Dict[str, Any]) -> Optional[str]:
        """
        Joins elements in a list with a specified delimiter.

        Parameters
        ----------
        value : List[Any]
            A list containing two elements: the delimiter as the first element,
            and the values to join as the second element.
        template : Dict[str, Any]
            A dictionary representing the CloudFormation template.

        Returns
        -------
        Optional[str]
            The joined string if successful; otherwise, None.
        """
        delimiter, values = value

        for index, element in enumerate(values):
            if isinstance(element, dict):
                element = IntrinsicFunctions.eval(element, template)

            if element is None:
                return None

            values[index] = element

        return delimiter.join(values)

    @staticmethod
    def select(value: List[Any], template: Dict[str, Any]) -> Optional[str]:
        """
        Selects a value from a list based on the given index. If the value at the index
        is a dictionary, it evaluates it using CloudFormation template data.
        Parameters
        ----------
        value : List[Any]
            A list containing values from which to select.
        template : Dict[str, Any]
            A dictionary representing the CloudFormation template.
        Returns
        -------
        Optional[str]
            The selected value from the list, or None if any of the evaluated
            values are None.
        """
        index, objects = value

        if isinstance(index, dict):
            index = IntrinsicFunctions.eval(index, template)

            if index is None:
                return None

        if isinstance(objects, dict):
            objects = IntrinsicFunctions.eval(objects, template)

            if objects is None:
                return None
        else:
            for i, obj in enumerate(objects):
                if isinstance(obj, dict):
                    objects[i] = IntrinsicFunctions.eval(obj, template)

                    if objects[i] is None:
                        return None

        return objects[int(index)]

    @staticmethod
    def split(value: List[Any], template: Dict[str, Any]) -> Optional[str]:
        """
        Splits a list of values using a specified delimiter.

        Parameters
        ----------
        value : List[Any]
            A tuple containing the delimiter as its first element, followed
            by a list of values to split.
        template : Dict[str, Any]
            A dictionary representing the CloudFormation template.

        Returns
        -------
        Optional[str]
            A list of strings resulting from splitting using the delimiter.
            or None if any of the evaluated values are None.
        """
        delimiter, source = value

        if isinstance(source, dict):
            source = IntrinsicFunctions.eval(source, template)

            if source is None:
                return None

<<<<<<< HEAD
        split_parts = value.split(delimiter)

        for part in split_parts:
            result.append(part)

        return result

    def sub(value: List[Any], template: Dict[str, Any]) -> Optional[str]:
        """
        Substitutes occurrences in a string with corresponding environment variables.

        This method searches for occurrences in the `value` string in the format `${placeholder}`
        and replaces them with their corresponding values from the environment variables.

        If any occurrence is not found in the environment variables, the substitution is not
        performed.

        Parameters
        ----------
        value : List[Any]
            A string with the placeholder to be replaced.
        template : Dict[str, Any]
            A dictionary representing the CloudFormation template.

        Returns
        -------
        Optional[str]
            The string after performing the substitution, or None if the `value` is not a string or
            is not found in the environment variables.
        """
        pseudo_parameters = [
            "AWS::AccountId",
            "AWS::NotificationARNs",
            "AWS::NoValue",
            "AWS::Partition",
            "AWS::Region",
            "AWS::StackId",
            "AWS::StackName",
            "AWS::URLSuffix",
        ]

        def replace_placeholders(matches: List[Any], value: str):
            matches = [
                param if param not in pseudo_parameters else param.replace("::", "_")
                for param in matches
            ]

            for match in matches:
                if match in os.environ:
                    env_var = os.environ[match]
                    result = value.replace(f"${{{match}}}", env_var)
                else:
                    return None

            return result

        if isinstance(value, str):
            pattern = r"\${(.*?)}"
            matches = re.findall(pattern, value)

            replace_placeholders(matches, value)

        elif isinstance(value, list):
            string_value = value[0]

            for val in value[1:]:
                key, v = val.items()

                if isinstance(v, dict):
                    v = IntrinsicFunctions.eval(v, template)

                    if v is None:
                        return None

                    val[key] = v

                pattern = r"\${({key})}"
                matches = re.findall(pattern, val[key])

                replace_placeholders(matches, string_value)
=======
        return source.split(delimiter)
>>>>>>> 6b1f7170
<|MERGE_RESOLUTION|>--- conflicted
+++ resolved
@@ -842,87 +842,4 @@
             if source is None:
                 return None
 
-<<<<<<< HEAD
-        split_parts = value.split(delimiter)
-
-        for part in split_parts:
-            result.append(part)
-
-        return result
-
-    def sub(value: List[Any], template: Dict[str, Any]) -> Optional[str]:
-        """
-        Substitutes occurrences in a string with corresponding environment variables.
-
-        This method searches for occurrences in the `value` string in the format `${placeholder}`
-        and replaces them with their corresponding values from the environment variables.
-
-        If any occurrence is not found in the environment variables, the substitution is not
-        performed.
-
-        Parameters
-        ----------
-        value : List[Any]
-            A string with the placeholder to be replaced.
-        template : Dict[str, Any]
-            A dictionary representing the CloudFormation template.
-
-        Returns
-        -------
-        Optional[str]
-            The string after performing the substitution, or None if the `value` is not a string or
-            is not found in the environment variables.
-        """
-        pseudo_parameters = [
-            "AWS::AccountId",
-            "AWS::NotificationARNs",
-            "AWS::NoValue",
-            "AWS::Partition",
-            "AWS::Region",
-            "AWS::StackId",
-            "AWS::StackName",
-            "AWS::URLSuffix",
-        ]
-
-        def replace_placeholders(matches: List[Any], value: str):
-            matches = [
-                param if param not in pseudo_parameters else param.replace("::", "_")
-                for param in matches
-            ]
-
-            for match in matches:
-                if match in os.environ:
-                    env_var = os.environ[match]
-                    result = value.replace(f"${{{match}}}", env_var)
-                else:
-                    return None
-
-            return result
-
-        if isinstance(value, str):
-            pattern = r"\${(.*?)}"
-            matches = re.findall(pattern, value)
-
-            replace_placeholders(matches, value)
-
-        elif isinstance(value, list):
-            string_value = value[0]
-
-            for val in value[1:]:
-                key, v = val.items()
-
-                if isinstance(v, dict):
-                    v = IntrinsicFunctions.eval(v, template)
-
-                    if v is None:
-                        return None
-
-                    val[key] = v
-
-                pattern = r"\${({key})}"
-                matches = re.findall(pattern, val[key])
-
-                replace_placeholders(matches, string_value)
-=======
-        return source.split(delimiter)
->>>>>>> 6b1f7170
+        return source.split(delimiter)