import base64
import logging
from enum import Enum
from pathlib import Path
from typing import Any, Dict, List, Optional, Union

import yaml

PREFIX = "Fn::"
WITHOUT_PREFIX = ("Ref", "Condition")

logger = logging.getLogger(__name__)


class CFTemplateNotFound(FileNotFoundError):
    """Raised when the CloudFormation template file cannot be found."""

    pass


class CFBadTag(TypeError):
    """Raised when an invalid CloudFormation tag is encountered."""

    pass


class CFBadNode(ValueError):
    """Raised when an invalid CloudFormation node is encountered."""

    pass


class CFLoader(yaml.SafeLoader):
    """Custom YAML loader for CloudFormation templates."""

    pass


class ResourceType(Enum):
    """
    Enum representing different types of AWS resources.

    Attributes
    ----------
    API : str
        Represents the "AWS::Serverless::Api" node type.
    FUNCTION : str
        Represents the "AWS::Serverless::Function" node type.
    QUEUE : str
        Represents the "AWS::SQS::Queue" node type.
    BUCKET : str
        Represents the "AWS::S3::Bucket" node type.
    """

    API = "AWS::Serverless::Api"
    FUNCTION = "AWS::Serverless::Function"
    QUEUE = "AWS::SQS::Queue"
    BUCKET = "AWS::S3::Bucket"


class EventType(Enum):
    """
    Enum representing different types of AWS resource events.

    Attributes
    ----------
    API : str
        Represents the "Api" node type.
    SQS : str
        Represents the "SQS" node type.
    SCHEDULE : str
        Represents the "Schedule" node type.
    S3 : str
        Represents the "S3" node type.
    """

    API = "Api"
    SQS = "SQS"
    SCHEDULE = "Schedule"
    S3 = "S3"


def multi_constructor(loader: CFLoader, tag_suffix: str, node: yaml.nodes.Node) -> Dict[str, Any]:
    """
    Custom YAML node constructor.

    Handles AWS CloudFormation extensions for its short version of intrinsic functions.

    Parameters
    ----------
    loader : CFLoader
        The YAML loader instance.
    tag_suffix : str
        The YAML tag suffix.
    node : yaml.nodes.Node
        The YAML node.

    Returns
    -------
    Dict[str, Any]
        A dictionary representation of the given YAML node.

    Raises
    ------
    CFBadTag
        If an invalid CloudFormation tag is encountered.
    """

    tag = tag_suffix

    if tag not in WITHOUT_PREFIX:
        tag = f"{PREFIX}{tag}"

    if tag == "Fn::GetAtt":
        return {tag: construct_getatt(node)}
    elif isinstance(node, yaml.ScalarNode):
        return {tag: loader.construct_scalar(node)}
    elif isinstance(node, yaml.SequenceNode):
        return {tag: loader.construct_sequence(node)}
    elif isinstance(node, yaml.MappingNode):
        return {tag: loader.construct_mapping(node)}

    raise CFBadTag(f"!{tag} <{type(node)}>")


def construct_getatt(node: yaml.nodes.Node) -> List[Any]:
    """
    Custom YAML node constructor for AWS CloudFormation GetAtt intrinsic function.

    Parameters
    ----------
    node : yaml.nodes.Node
        The node representing a CloudFormation GetAtt element.

    Returns
    -------
    List[Any]
        List representing the constructed CloudFormation GetAtt element.

    Raises
    ------
    CFBadNode
        If an invalid CloudFormation node is encountered.
    """

    if isinstance(node.value, str):
        return node.value.split(".", 1)
    elif isinstance(node.value, list):
        return [s.value for s in node.value]

    raise CFBadNode(f"Type <{type(node.value)}>")


CFLoader.add_multi_constructor("!", multi_constructor)


class Resource:
    def __init__(self, resource_id: str, resource: Dict[str, Any]) -> None:
        self.id = resource_id
        self.resource = resource


class EventSource(Resource):
    @property
    def type(self) -> EventType:
        return EventType(self.resource["Type"])

    @classmethod
    def from_resource(cls, resource_id: str, resource: Dict[str, Any]) -> "EventSource":
        event_sources = {
            EventType.API: ApiEvent,
            EventType.SQS: SQSEvent,
            EventType.SCHEDULE: ScheduleEvent,
            EventType.S3: S3Event,
        }

        event_type = EventType(resource["Type"])
        event_source = event_sources.get(event_type, cls)

        return event_source(resource_id, resource)


class ApiEvent(EventSource):
    @property
    def path(self):
        return self.resource["Properties"]["Path"]

    @property
    def method(self):
        return self.resource["Properties"]["Method"]

    @property
    def rest_api_id(self):
        resource_id = self.resource["Properties"]["RestApiId"]

        if isinstance(resource_id, dict):
            resource_id = resource_id["Ref"]

        return resource_id


class SQSEvent(EventSource):
    @property
    def queue(self) -> str:
        return self.resource["Properties"]["Queue"]

    @property
    def batch_size(self) -> int:
        return self.resource["Properties"]["BatchSize"]


class ScheduleEvent(EventSource):
    @property
    def schedule(self) -> str:
        return self.resource["Properties"]["Schedule"]


class S3Event(EventSource):
    @property
    def bucket(self) -> str:
        return self.resource["Properties"]["Bucket"]


class Function(Resource):
    @property
    def name(self) -> str:
        return self.resource["Properties"]["FunctionName"]

    @property
    def handler(self) -> str:
        """
        Returns a string representing the full module path for a Lambda Function handler.
        The path is built by joining the code URI and the handler attributes on
        the CloudFormation for the given Lambda Function identified by resource_id.

        Returns
        -------
        str
            The constructed Lambda handler path.
        """

        if not hasattr(self, "_handler"):
            handler_path = self.resource["Properties"]["Handler"]
            code_uri = self.resource["Properties"].get("CodeUri")

            if code_uri:
                handler_path = f"{code_uri}.{handler_path}".replace("/", "")

            self._handler = handler_path

        return self._handler

    @property
    def environment(self) -> Dict[str, Union[str, Dict[str, Any]]]:
        """
        Returns a dictionary containing the environment variables for the Lambda Function.

        Returns
        -------
        Dict[str, str]
            The environment variables for the Lambda Function.
        """

        if not hasattr(self, "_environment"):
            self._environment = (
                self.resource["Properties"].get("Environment", {}).get("Variables", {})
            )

        return self._environment

    @property
    def events(self) -> Dict[str, EventSource]:
        if not hasattr(self, "_events"):
            self._events = {}
            events = self.resource["Properties"].get("Events", {})

            for resource_id, resource in events.items():
                self._events[resource_id] = EventSource.from_resource(resource_id, resource)

        return self._events

    def filtered_events(self, event_type: EventType) -> Dict[str, EventSource]:
        events = {}

        for id, event in self.events.items():
            if event.type == event_type:
                events[id] = event

        return events


class Api(Resource):
    @property
    def name(self) -> str:
        return self.resource["Properties"]["Name"]

    @property
    def stage_name(self) -> str:
        return self.resource["Properties"]["StageName"]


class Queue(Resource):
    @property
    def name(self) -> str:
        return self.resource["Properties"]["QueueName"]

    @property
    def visibility_timeout(self) -> int:
        return self.resource["Properties"]["VisibilityTimeout"]

    @property
    def message_retention_period(self) -> int:
        return self.resource["Properties"]["MessageRetentionPeriod"]

    @property
    def redrive_policy(self) -> Dict[str, Any]:
        return self.resource["Properties"]["RedrivePolicy"]


class Bucket(Resource):
    @property
    def name(self) -> str:
        return self.resource["Properties"]["BucketName"]


class CloudformationTemplate:
    """
    Represents an AWS CloudFormation template and provides methods for
    extracting information from the template.

    Parameters
    ----------
    template_path : Optional[str]
        Path to the CloudFormation template file.
    parameters : Optional[Dict[str, str]]
        Dictionary representing parameters name and default value.

    Attributes
    ----------
    template : Dict[str, Any]
        Dictionary representing the loaded CloudFormation template.
    """

    def __init__(
        self,
        template_path: Optional[str] = None,
        parameters: Optional[Dict[str, str]] = None,
    ) -> None:
        """
        Initializes the CloudFormationTemplate object.
        """

        self.template = self.load(template_path)
        self.include_files()
        self.set_parameters(parameters)

    @property
    def functions(self) -> Dict[str, Function]:
        """
        Dict[str, Function]:
            Dictionary containing Lambda function resources in the CloudFormation template.
        """

        if not hasattr(self, "_functions"):
            self._functions = {}
            nodes = self.find_nodes(self.template["Resources"], ResourceType.FUNCTION)

            for resource_id, resource in nodes.items():
                self._functions[resource_id] = Function(resource_id, resource)

        return self._functions

    @property
    def apis(self) -> Dict[str, Api]:
        """
        Dict[str, Api]:
            Dictionary containing API Gateway resources in the CloudFormation template.
        """

        if not hasattr(self, "_apis"):
            self._apis = {}
            nodes = self.find_nodes(self.template["Resources"], ResourceType.API)

            for resource_id, resource in nodes.items():
                self._apis[resource_id] = Api(resource_id, resource)

        return self._apis

    @property
    def queues(self) -> Dict[str, Queue]:
        """
        Dict[str, Queue]:
            Dictionary containing SQS Queue resources in the CloudFormation template.
        """
        if not hasattr(self, "_queues"):
            self._queues = {}
            nodes = self.find_nodes(self.template["Resources"], ResourceType.QUEUE)

            for resource_id, resource in nodes.items():
                self._queues[resource_id] = Queue(resource_id, resource)

        return self._queues

    @property
    def buckets(self) -> Dict[str, Bucket]:
        """
        Dict[str, Bucket]:
            Dictionary containing buckets resources in the CloudFormation template.
        """
        if not hasattr(self, "_buckets"):
            self._buckets = {}
            nodes = self.find_nodes(self.template["Resources"], ResourceType.BUCKET)

            for resource_id, resource in nodes.items():
                self._buckets[resource_id] = Bucket(resource_id, resource)

        return self._buckets

    @property
    def environment(self) -> Dict[str, Any]:
        """
        Dict[str, Any]:
            Dictionary containing environment variables in the CloudFormation template.
        """

        if not hasattr(self, "_environment"):
            self._environment = self.find_environment()

        return self._environment

    def include_files(self):
        """
        Load external files specified in the CloudFormation template like OpenAPI schema.
        """

        for api in self.apis.values():
            # TODO: add definition body to the API object
            if "DefinitionBody" not in api.resource["Properties"]:
                continue

            lc = api.resource["Properties"]["DefinitionBody"]["Fn::Transform"]["Parameters"][
                "Location"
            ]

            with open(lc) as fp:
                swagger = yaml.safe_load(fp)

            api.resource["Properties"]["DefinitionBody"] = swagger

    def set_parameters(self, parameters: Optional[Dict[str, str]]) -> None:
        """
        Set the default value of parameters in the CloudFormation template.

        Parameters
        ----------
        parameters : Optional[Dict[str, str]]
            Dictionary representing parameters name and default value.
        """

        if "Parameters" not in self.template:
            return None

        params = parameters or {}

        for name, value in params.items():
            if name in self.template["Parameters"]:
                self.template["Parameters"][name]["Default"] = value

    def load(self, template: Optional[str] = None) -> Dict[str, Any]:
        """
        Reads CloudFormation template file from the disk and convert it to a dictionary.

        If the template argument is not set it is assumed an YAML file named
        template exists in the current directory.

        Parameters
        ----------
        template : Optional[str]
            Path to the CloudFormation template file.

        Returns
        -------
        Dict[str, Any]
            Dictionary representing the loaded CloudFormation template.

        Raises
        ------
        CFTemplateNotFound
            Exception raised when CloudFormation template file is not found.
        """

        path: Optional[Path] = None

        if isinstance(template, str):
            path = Path(template)
        else:
            paths = (Path("template.yml"), Path("template.yaml"))
            path_generator = (p for p in paths if p.is_file())
            path = next(path_generator, None)

        if path is None or not path.is_file():
            filename = template or "[template.yml, template.yaml]"
            raise CFTemplateNotFound(filename)

        with path.open() as fp:
            return yaml.load(fp, CFLoader)

    def find_nodes(
        self, tree: Dict[str, Any], node_type: Union[ResourceType, EventType]
    ) -> Dict[str, Any]:
        """
        Finds nodes of a specific type in the CloudFormation template.

        Parameters
        ----------
        tree : Dict[str, Any]
            Dictionary representing a subset of the CloudFormation template.
        node_type : NodeType
            The type of node to search for.

        Returns
        -------
        Dict[str, Any]
            Dictionary containing nodes of the specified type.
        """

        nodes = {}

        for key, node in tree.items():
            if node["Type"] == node_type.value:
                nodes[key] = node

        return nodes

    def find_environment(self) -> Dict[str, Any]:
        """
        Reads the CloudFormation template to extract environment variables
        defined at both global and function levels.

        Returns
        -------
        Dict[str, Any]
            Dictionary containing environment variables in the
            CloudFormation template.
        """
        variables = (
            self.template.get("Globals", {})
            .get("Function", {})
            .get("Environment", {})
            .get("Variables", {})
        )

        for function in self.functions.values():
            variables.update(function.environment)

        environment = {}

        for key, val in variables.items():
            if isinstance(val, (str, int, float)):
                environment[key] = str(val)
            else:
                value = IntrinsicFunctions.eval(val, self.template)
                if value is not None:
                    environment[key] = str(value)

        return environment


class IntrinsicFunctions:
    """
    Resolve intrinsic functions in CloudFormation
    """

    @staticmethod
    def eval(function: Dict[str, Any], template: Dict[str, Any]) -> Any:
        """
        Try to resolve an intrinsic function.

        Parameters
        ----------
        function : Dict[str, Any]
            The intrinsic function and its arguments.
        template : Dict[str, Any]
            A dictionary representing the CloudFormation template.

        Returns
        -------
        Any
            The result of the intrinsic function, or None if it cannot access
            the value.

        Raises
        ------
        NotImplementedError
            If the intrinsic function is not implemented.
        """
<<<<<<< HEAD
        implemented = ("Fn::Base64", "Fn::FindInMap", "Ref", "Fn::GetAtt", "Fn::Join")
=======
        implemented = ("Fn::Base64", "Fn::FindInMap", "Ref", "Fn::GetAtt")
>>>>>>> 8a42b703

        fun, val = list(function.items())[0]

        if fun not in implemented:
            logging.warning(f"{fun} intrinsic function not implemented")

        if "Fn::Base64" == fun:
            return IntrinsicFunctions.base64(val)

        if "Fn::FindInMap" == fun:
            return IntrinsicFunctions.find_in_map(val, template)

        if "Fn::GetAtt" == fun:
            return IntrinsicFunctions.get_att(val, template)

<<<<<<< HEAD
        if "Fn::Join" == fun:
            return IntrinsicFunctions.join(val, template)

=======
>>>>>>> 8a42b703
        if "Ref" == fun:
            return IntrinsicFunctions.ref(val, template)

        return None

    @staticmethod
    def base64(value: str) -> str:
        """
        Encode a string to base64.

        Parameters
        ----------
        value : str
            The string to be encoded to base64.

        Returns
        -------
        str
            The base64-encoded string.
        """
        return base64.b64encode(value.encode()).decode()

    @staticmethod
    def find_in_map(value: List[Any], template: Dict[str, Any]) -> Any:
        """
        Gets a value from a mapping declared in the CloudFormation
        template.

        Parameters
        ----------
        value : List[Any]
            List containing the map name, top-level key, and second-level key.
        template : Dict[str, Any]
            A dictionary representing the CloudFormation template.

        Returns
        -------
        Any
            The value from the map, or None if the map or keys are not found.
        """
        map_name, top_level_key, second_level_key = value

        if map_name not in template.get("Mappings", {}):
            return None

        if isinstance(top_level_key, dict):
            top_level_key = IntrinsicFunctions.eval(top_level_key, template)

            if top_level_key is None:
                return None

        if top_level_key not in template["Mappings"][map_name]:
            return None

        return template["Mappings"][map_name][top_level_key].get(second_level_key)

    @staticmethod
    def ref(value: str, template: Dict[str, Any]) -> Optional[str]:
        """
        Gets a referenced value from the CloudFormation template.

        Parameters
        ----------
        value : str
            The name of the referenced value to retrieve.
        template : Dict[str, Any]
            A dictionary representing the CloudFormation template.

        Returns
        -------
        Optional[str]
            The referenced value, or None if the reference is not found.
        """
        if value in template.get("Parameters", {}):
            resource = template["Parameters"][value]
            return resource.get("Default")
        # NOTE: this is a partial implementation

        return None

    @staticmethod
    def get_att(value: Union[List[str], str], template: Dict[str, Any]) -> Optional[str]:
        """
        Gets the value of an attribute from a CloudFormation template based on a list
        of logical name and attribute name.

        Parameters
        ----------
        value : List[Any]
            List containing the logical name and attribute name
        template : Dict[str, Any]
            A dictionary representing the CloudFormation template.

        Returns
        -------
        Optional[str]
            The value of atribute name, or None if the keys are not found.
        """
        if isinstance(value, str):
            value = value.split(".")

        logical_name, attribute_name = value

        if logical_name not in template["Resources"]:
            return None

        if isinstance(attribute_name, dict):
            attribute_name = IntrinsicFunctions.eval(attribute_name, template)

            if attribute_name is None:
                return None

        if attribute_name not in template["Resources"][logical_name]["Properties"]:
            return None

        attribute_value = template["Resources"][logical_name]["Properties"][attribute_name]

        if isinstance(attribute_value, dict):
            attribute_value = IntrinsicFunctions.eval(attribute_value, template)

            if attribute_value is None:
                return None

<<<<<<< HEAD
        return attribute_value

    @staticmethod
    def join(value: List[Any], template: Dict[str, Any]) -> Optional[str]:
        """
        Joins elements in a list with a specified delimiter.

        Parameters
        ----------
        value : List[Any]
            A list containing two elements: the delimiter as the first element,
            and the values to join as the second element.
        template : Dict[str, Any]
            A dictionary representing the CloudFormation template.

        Returns
        -------
        Optional[str]
            The joined string if successful; otherwise, None.
        """
        delimiter, values = value

        for index, element in enumerate(values):
            if isinstance(element, dict):
                element = IntrinsicFunctions.eval(element, template)

            if element is None:
                return None

            values[index] = element

        return delimiter.join(values)
=======
        return attribute_value
>>>>>>> 8a42b703
<|MERGE_RESOLUTION|>--- conflicted
+++ resolved
@@ -594,11 +594,7 @@
         NotImplementedError
             If the intrinsic function is not implemented.
         """
-<<<<<<< HEAD
         implemented = ("Fn::Base64", "Fn::FindInMap", "Ref", "Fn::GetAtt", "Fn::Join")
-=======
-        implemented = ("Fn::Base64", "Fn::FindInMap", "Ref", "Fn::GetAtt")
->>>>>>> 8a42b703
 
         fun, val = list(function.items())[0]
 
@@ -614,12 +610,9 @@
         if "Fn::GetAtt" == fun:
             return IntrinsicFunctions.get_att(val, template)
 
-<<<<<<< HEAD
         if "Fn::Join" == fun:
             return IntrinsicFunctions.join(val, template)
 
-=======
->>>>>>> 8a42b703
         if "Ref" == fun:
             return IntrinsicFunctions.ref(val, template)
 
@@ -743,7 +736,6 @@
             if attribute_value is None:
                 return None
 
-<<<<<<< HEAD
         return attribute_value
 
     @staticmethod
@@ -775,7 +767,4 @@
 
             values[index] = element
 
-        return delimiter.join(values)
-=======
-        return attribute_value
->>>>>>> 8a42b703
+        return delimiter.join(values)