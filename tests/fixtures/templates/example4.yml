AWSTemplateFormatVersion: "2010-09-09"
Transform: AWS::Serverless-2016-10-31
Description: >
  sam-api

  Sample SAM Template for sam-api

Parameters:
  Environment:
    Type: String
    Default: development
  Handler:
    Type: String
    Default: handler2
  HandlerList:
    Type: String
    Default: [handler, handler2]

Mappings:
  Environments:
    development:
      LogLevel: DEBUG
      Index: 1
    staging:
      LogLevel: WARNING
      Index: 1
    production:
      LogLevel: ERROR
      Index: 1

Globals:
  Function:
    Runtime: python3.11
    Timeout: 3
    Environment:
      Variables:
        ENVIRONMENT:
          Ref: Environment
<<<<<<< HEAD
        SENDER_ACCOUNT: 
          Fn::GetAtt: [ ApiGatewayTwo, Region ]
        STAGE_NAME: 
          Fn::GetAtt: ApiGateway.Region
        HANDLER:
          Fn::Select:
            - Fn::FindInMap:
              - Environments
              - Ref: Environment
              - Index
            - - handler1
              - Ref: Handler
=======
>>>>>>> f868bf42

Resources:
  ApiGateway:
    Type: AWS::Serverless::Api
    Properties:
      Name: sam-api
      StageName: v1
      DefinitionBody:
        Fn::Transform:
          Name: AWS::Include
          Parameters:
            Location: "./tests/fixtures/templates/swagger.yml"

  ApiGatewayTwo:
    Type: AWS::Serverless::Api
    Properties:
      Name: sam-api-private
      StageName: v1
      DefinitionBody:
        Fn::Transform:
          Name: AWS::Include
          Parameters:
            Location: "./tests/fixtures/templates/swagger_private.yml"

  ApiGatewayRole:
    Type: AWS::IAM::Role
    Properties:
      AssumeRolePolicyDocument:
        Version: "2012-10-17"
        Statement:
          - Effect: Allow
            Principal:
              Service:
                - apigateway.amazonaws.com
            Action:
              - sts:AssumeRole

  HelloWorldFunction:
    Type: AWS::Serverless::Function
    Properties:
      CodeUri: tests/
      Handler: fixtures.handlers.lambda_handler.handler
      Environment:
        Variables:
          LOG_LEVEL:
            Fn::FindInMap:
              - Environments
              - Ref: Environment
              - LogLevel<|MERGE_RESOLUTION|>--- conflicted
+++ resolved
@@ -36,9 +36,6 @@
       Variables:
         ENVIRONMENT:
           Ref: Environment
-<<<<<<< HEAD
-        SENDER_ACCOUNT: 
-          Fn::GetAtt: [ ApiGatewayTwo, Region ]
         STAGE_NAME: 
           Fn::GetAtt: ApiGateway.Region
         HANDLER:
@@ -49,8 +46,6 @@
               - Index
             - - handler1
               - Ref: Handler
-=======
->>>>>>> f868bf42
 
 Resources:
   ApiGateway:
