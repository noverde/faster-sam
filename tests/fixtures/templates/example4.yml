--- conflicted
+++ resolved
@@ -36,8 +36,7 @@
         SENDER_ACCOUNT: 
           Fn::GetAtt: [ ApiGatewayTwo, Region ]
         STAGE_NAME: 
-<<<<<<< HEAD
-          Fn::GetAtt: Stage.Region
+          Fn::GetAtt: ApiGateway.Region
         HANDLER:
           Fn::Select:
             - Fn::FindInMap:
@@ -46,10 +45,6 @@
               - Index
             - handler1
             - Ref: Handler
-
-=======
-          Fn::GetAtt: ApiGateway.Region
->>>>>>> fcc3a63d
 
 Resources:
   ApiGateway:
