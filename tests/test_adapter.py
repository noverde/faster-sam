import unittest
from pathlib import Path

from fastapi import FastAPI

from adapter import SAM
from cloudformation import CloudformationTemplate


class TestSAM(unittest.TestCase):
    def test_initialization(self):
        templates = [
            {"template_path": "tests/fixtures/templates/example1.yml", "expected_route_count": 1},
            {"template_path": "tests/fixtures/templates/example2.yml", "expected_route_count": 2},
            {"template_path": "tests/fixtures/templates/example3.yml", "expected_route_count": 2},
        ]

        symlink = Path("swagger.yml")
        symlink.symlink_to("tests/fixtures/templates/swagger.yml")

        for template in templates:
            with self.subTest(template_path=template["template_path"]):
                app = FastAPI()
                sam = SAM(app, template["template_path"])

                self.assertIsInstance(sam, SAM)
                self.assertEqual(id(app), id(sam.app))
                self.assertIsInstance(sam.template, CloudformationTemplate)
                self.assertIsInstance(sam.routes, dict)
                self.assertGreaterEqual(len(sam.routes), template["expected_route_count"])

<<<<<<< HEAD
        symlink.unlink()
=======
    def test_lambda_handler(self):
        app = FastAPI()
        sam = SAM(app, "tests/fixtures/templates/example1.yml")

        functions = [
            {
                "Properties": {
                    "CodeUri": "hello_world",
                    "Handler": "app.lambda_handler",
                },
            },
            {
                "Properties": {
                    "CodeUri": "hello_world/",
                    "Handler": "app.lambda_handler",
                },
            },
        ]

        for function in functions:
            with self.subTest():
                handler_path = sam.lambda_handler(function["Properties"])

                self.assertEqual(handler_path, "hello_world.app.lambda_handler")
>>>>>>> 09eace00
<|MERGE_RESOLUTION|>--- conflicted
+++ resolved
@@ -29,9 +29,8 @@
                 self.assertIsInstance(sam.routes, dict)
                 self.assertGreaterEqual(len(sam.routes), template["expected_route_count"])
 
-<<<<<<< HEAD
         symlink.unlink()
-=======
+
     def test_lambda_handler(self):
         app = FastAPI()
         sam = SAM(app, "tests/fixtures/templates/example1.yml")
@@ -55,5 +54,4 @@
             with self.subTest():
                 handler_path = sam.lambda_handler(function["Properties"])
 
-                self.assertEqual(handler_path, "hello_world.app.lambda_handler")
->>>>>>> 09eace00
+                self.assertEqual(handler_path, "hello_world.app.lambda_handler")