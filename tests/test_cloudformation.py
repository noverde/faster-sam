import io
import unittest
from pathlib import Path

import yaml

import cloudformation as cf


class TestCloudFormation(unittest.TestCase):
    def test_multi_constructor(self):
        loader = cf.CFLoader(io.StringIO(""))

        tag1 = "GetAtt"
        node1 = yaml.ScalarNode(tag1, "Resource.Arn")
        expected1 = {"Fn::GetAtt": ["Resource", "Arn"]}
        result1 = cf.multi_constructor(loader, tag1, node1)
        self.assertEqual(result1, expected1)

        tag2 = "FindInMap"
        elem1 = yaml.ScalarNode("tag:yaml.org,2002:str", "RegionMap")
        elem2 = yaml.ScalarNode("tag:yaml.org,2002:str", "us-east-1")
        elem3 = yaml.ScalarNode("tag:yaml.org,2002:str", "HVM64")
        node2 = yaml.SequenceNode(tag2, [elem1, elem2, elem3])
        expected2 = {"Fn::FindInMap": ["RegionMap", "us-east-1", "HVM64"]}
        result2 = cf.multi_constructor(loader, tag2, node2)
        self.assertEqual(result2, expected2)

        tag3 = "ToJsonString"
        key = yaml.ScalarNode("tag:yaml.org,2002:str", "Name")
        value = yaml.ScalarNode("tag:yaml.org,2002:str", "Foo")
        node3 = yaml.MappingNode(tag3, ((key, value),))
        expected3 = {"Fn::ToJsonString": {"Name": "Foo"}}
        result3 = cf.multi_constructor(loader, tag3, node3)
        self.assertEqual(result3, expected3)

    def test_multi_constructor_raises_exception(self):
        loader = cf.CFLoader(io.StringIO(""))
        tag_suffix = "Ref"
        node = yaml.nodes.Node("Ref", None, None, None)
        regex = f"!{tag_suffix} <{type(node)}>"

        with self.assertRaisesRegex(cf.CFBadTag, regex):
            cf.multi_constructor(loader, tag_suffix, node)

    def test_construct_getatt(self):
        tag = "Fn::GetAtt"
        expected = ["Resource", "Arn"]

        node1 = yaml.ScalarNode(tag, "Resource.Arn")
        result1 = cf.construct_getatt(node1)
        self.assertEqual(result1, expected)

        elem1 = yaml.ScalarNode("tag:yaml.org,2002:str", "Resource")
        elem2 = yaml.ScalarNode("tag:yaml.org,2002:str", "Arn")
        node2 = yaml.SequenceNode(tag, [elem1, elem2])
        result2 = cf.construct_getatt(node2)
        self.assertEqual(result2, expected)

    def test_construct_getatt_raises_exception(self):
        node = yaml.MappingNode("Ref", {"name": "test"})
        regex = f"^Type <{type(node.value)}>"

        with self.assertRaisesRegex(cf.CFBadNode, regex):
            cf.construct_getatt(node)

    def test_load(self):
        templates = (f"tests/fixtures/templates/example{i}.yml" for i in range(1, 3))

        for template in templates:
            with self.subTest(template=template):
                content = cf.load(template)
                self.assertIsInstance(content, dict)
        else:
            with self.subTest(template=None):
                symlink = Path("template.yml")
                symlink.symlink_to("tests/fixtures/templates/example1.yml")
                content = cf.load()
                symlink.unlink()
                self.assertIsInstance(content, dict)

    def test_load_raises_exception(self):
        template = "unknown.yml"
        regex = f"^{template}$"

        with self.assertRaisesRegex(cf.CFTemplateNotFound, regex):
            cf.load(template)

    def test_find_nodes(self):
        tree = cf.load("tests/fixtures/templates/example1.yml")
        nodes = cf.find_nodes(tree["Resources"], cf.NodeType.LAMBDA)

        expected_nodes = [
            {
                "HelloWorldFunction": {
                    "Type": "AWS::Serverless::Function",
                    "Properties": {
                        "CodeUri": "hello_world/",
                        "Handler": "app.lambda_handler",
                        "Runtime": "python3.11",
                        "Architectures": ["x86_64"],
                        "Events": {
                            "HelloWorld": {
                                "Type": "Api",
                                "Properties": {"Path": "/hello", "Method": "get"},
                            }
                        },
                    },
                }
            }
        ]

<<<<<<< HEAD
        self.assertEqual(resources, expected_resources)

    def test_find_events(self):
        properties = {
            "CodeUri": "hello_world/",
            "Handler": "app.lambda_handler",
            "Runtime": "python3.11",
            "Architectures": ["x86_64"],
            "Events": {
                "HelloWorld": {
                    "Type": "Api",
                    "Properties": {"Path": "/hello", "Method": "get"},
                }
            },
        }

        events = cf.find_events(properties, cf.EventType.API)

        expected_events = [
            {
                "HelloWorld": {
                    "Type": "Api",
                    "Properties": {"Path": "/hello", "Method": "get"},
                }
            }
        ]

        self.assertEqual(events, expected_events)
=======
        self.assertEqual(nodes, expected_nodes)
>>>>>>> 2023b58d
<|MERGE_RESOLUTION|>--- conflicted
+++ resolved
@@ -110,35 +110,4 @@
             }
         ]
 
-<<<<<<< HEAD
-        self.assertEqual(resources, expected_resources)
-
-    def test_find_events(self):
-        properties = {
-            "CodeUri": "hello_world/",
-            "Handler": "app.lambda_handler",
-            "Runtime": "python3.11",
-            "Architectures": ["x86_64"],
-            "Events": {
-                "HelloWorld": {
-                    "Type": "Api",
-                    "Properties": {"Path": "/hello", "Method": "get"},
-                }
-            },
-        }
-
-        events = cf.find_events(properties, cf.EventType.API)
-
-        expected_events = [
-            {
-                "HelloWorld": {
-                    "Type": "Api",
-                    "Properties": {"Path": "/hello", "Method": "get"},
-                }
-            }
-        ]
-
-        self.assertEqual(events, expected_events)
-=======
-        self.assertEqual(nodes, expected_nodes)
->>>>>>> 2023b58d
+        self.assertEqual(nodes, expected_nodes)