--- conflicted
+++ resolved
@@ -337,7 +337,6 @@
 
                 self.assertEqual(value, values["expected"])
 
-<<<<<<< HEAD
     def test_select_function(self):
         scenarios = {
             "Resolved Function with Correct Index": {
@@ -393,9 +392,7 @@
 
                 self.assertEqual(value, values["expected"])
 
-=======
->>>>>>> c6cf8102
-
+                
 class TestResource(unittest.TestCase):
     def test_resource(self):
         resource_id = "Test"
