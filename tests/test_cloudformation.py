--- conflicted
+++ resolved
@@ -303,7 +303,6 @@
 
                 self.assertEqual(value, values["expected"])
 
-<<<<<<< HEAD
     def test_join_function(self):
         scenarios = {
             "Resolved Function": {
@@ -337,8 +336,6 @@
 
                 self.assertEqual(value, values["expected"])
 
-=======
->>>>>>> 8a42b703
 
 class TestResource(unittest.TestCase):
     def test_resource(self):
