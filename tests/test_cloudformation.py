--- conflicted
+++ resolved
@@ -326,7 +326,6 @@
                 self.assertEqual(event.type, cf.EventType.API)
 
 
-<<<<<<< HEAD
 class TestGateway(unittest.TestCase):
     def test_gateway(self):
         resource_id = "ApiGateway"
@@ -350,7 +349,8 @@
 
         self.assertEqual(instance.name, "api")
         self.assertEqual(instance.stage, "v1")
-=======
+
+
 class TestApiEvent(unittest.TestCase):
     def test_api_event(self):
         resource_id = "TestApi"
@@ -368,5 +368,4 @@
         self.assertEqual(instance.rest_api_id, "ApiGateway")
         self.assertEqual(instance.path, "/test")
         self.assertEqual(instance.method, "get")
-        self.assertEqual(instance.type, cf.EventType.API)
->>>>>>> 19746e80
+        self.assertEqual(instance.type, cf.EventType.API)