import io
import unittest
from pathlib import Path

import yaml

import cloudformation as cf
from cloudformation import Template


class TestCloudFormation(unittest.TestCase):
    def test_multi_constructor(self):
        loader = cf.CFLoader(io.StringIO(""))

        tag1 = "GetAtt"
        node1 = yaml.ScalarNode(tag1, "Resource.Arn")
        expected1 = {"Fn::GetAtt": ["Resource", "Arn"]}
        result1 = cf.multi_constructor(loader, tag1, node1)
        self.assertEqual(result1, expected1)

        tag2 = "FindInMap"
        elem1 = yaml.ScalarNode("tag:yaml.org,2002:str", "RegionMap")
        elem2 = yaml.ScalarNode("tag:yaml.org,2002:str", "us-east-1")
        elem3 = yaml.ScalarNode("tag:yaml.org,2002:str", "HVM64")
        node2 = yaml.SequenceNode(tag2, [elem1, elem2, elem3])
        expected2 = {"Fn::FindInMap": ["RegionMap", "us-east-1", "HVM64"]}
        result2 = cf.multi_constructor(loader, tag2, node2)
        self.assertEqual(result2, expected2)

        tag3 = "ToJsonString"
        key = yaml.ScalarNode("tag:yaml.org,2002:str", "Name")
        value = yaml.ScalarNode("tag:yaml.org,2002:str", "Foo")
        node3 = yaml.MappingNode(tag3, ((key, value),))
        expected3 = {"Fn::ToJsonString": {"Name": "Foo"}}
        result3 = cf.multi_constructor(loader, tag3, node3)
        self.assertEqual(result3, expected3)

    def test_multi_constructor_raises_exception(self):
        loader = cf.CFLoader(io.StringIO(""))
        tag_suffix = "Ref"
        node = yaml.nodes.Node("Ref", None, None, None)
        regex = f"!{tag_suffix} <{type(node)}>"

        with self.assertRaisesRegex(cf.CFBadTag, regex):
            cf.multi_constructor(loader, tag_suffix, node)

    def test_construct_getatt(self):
        tag = "Fn::GetAtt"
        expected = ["Resource", "Arn"]

        node1 = yaml.ScalarNode(tag, "Resource.Arn")
        result1 = cf.construct_getatt(node1)
        self.assertEqual(result1, expected)

        elem1 = yaml.ScalarNode("tag:yaml.org,2002:str", "Resource")
        elem2 = yaml.ScalarNode("tag:yaml.org,2002:str", "Arn")
        node2 = yaml.SequenceNode(tag, [elem1, elem2])
        result2 = cf.construct_getatt(node2)
        self.assertEqual(result2, expected)

    def test_construct_getatt_raises_exception(self):
        node = yaml.MappingNode("Ref", {"name": "test"})
        regex = f"^Type <{type(node.value)}>"

        with self.assertRaisesRegex(cf.CFBadNode, regex):
            cf.construct_getatt(node)


class TestTemplate(unittest.TestCase):
    def test_load(self):
        templates = (f"tests/fixtures/templates/example{i}.yml" for i in range(1, 3))

        for template in templates:
            with self.subTest(template=template):
                cloudformation = Template(template)
                self.assertIsInstance(cloudformation.template, dict)
        else:
            with self.subTest(template=None):
                symlink = Path("template.yml")
                symlink.symlink_to("tests/fixtures/templates/example1.yml")
                cloudformation = Template()
                symlink.unlink()
                self.assertIsInstance(cloudformation.template, dict)

    def test_load_raises_exception(self):
        template = "unknown.yml"
        regex = f"^{template}$"

        with self.assertRaisesRegex(cf.CFTemplateNotFound, regex):
            Template(template)

    def test_list_gateways(self):
        cloudformation = Template("tests/fixtures/templates/example2.yml")

        expected_gateways = [
            {
                "ApiGateway": {
                    "Type": "AWS::Serverless::Api",
                    "Properties": {
                        "Name": "sam-api",
                        "StageName": "v1",
                    },
                },
            },
        ]

        self.assertEqual(cloudformation.gateways, expected_gateways)

    def test_find_nodes(self):
        cloudformation = Template("tests/fixtures/templates/example1.yml")
        tree = cloudformation.template
        nodes = cloudformation.find_nodes(tree["Resources"], cf.NodeType.LAMBDA)

        expected_nodes = [
            {
                "HelloWorldFunction": {
                    "Type": "AWS::Serverless::Function",
                    "Properties": {
                        "CodeUri": "hello_world/",
                        "Handler": "app.lambda_handler",
                        "Runtime": "python3.11",
                        "Architectures": ["x86_64"],
                        "Events": {
                            "HelloWorld": {
                                "Type": "Api",
                                "Properties": {"Path": "/hello", "Method": "get"},
                            }
                        },
                    },
                }
            }
        ]

<<<<<<< HEAD
        self.assertEqual(nodes, expected_nodes)


class TestTemplate(unittest.TestCase):
    def test_load(self):
        templates = (f"tests/fixtures/templates/example{i}.yml" for i in range(1, 3))

        for template in templates:
            with self.subTest(template=template):
                cloudformation = Template(template)
                self.assertIsInstance(cloudformation.template, dict)
        else:
            with self.subTest(template=None):
                symlink = Path("template.yml")
                symlink.symlink_to("tests/fixtures/templates/example1.yml")
                cloudformation = Template()
                symlink.unlink()
                self.assertIsInstance(cloudformation.template, dict)

    def test_load_raises_exception(self):
        template = "unknown.yml"
        regex = f"^{template}$"

        with self.assertRaisesRegex(cf.CFTemplateNotFound, regex):
            Template(template)

    def test_list_functions(self):
        cloudformation = Template("tests/fixtures/templates/example1.yml")

        expected_functions = [
            {
                "HelloWorldFunction": {
                    "Type": "AWS::Serverless::Function",
                    "Properties": {
                        "CodeUri": "hello_world/",
                        "Handler": "app.lambda_handler",
                        "Runtime": "python3.11",
                        "Architectures": ["x86_64"],
                        "Events": {
                            "HelloWorld": {
                                "Type": "Api",
                                "Properties": {"Path": "/hello", "Method": "get"},
                            }
                        },
                    },
                }
            },
        ]

        self.assertEqual(cloudformation.functions, expected_functions)
=======
        self.assertEqual(nodes, expected_nodes)
>>>>>>> 6d825086
<|MERGE_RESOLUTION|>--- conflicted
+++ resolved
@@ -89,6 +89,31 @@
         with self.assertRaisesRegex(cf.CFTemplateNotFound, regex):
             Template(template)
 
+    def test_list_functions(self):
+        cloudformation = Template("tests/fixtures/templates/example1.yml")
+
+        expected_functions = [
+            {
+                "HelloWorldFunction": {
+                    "Type": "AWS::Serverless::Function",
+                    "Properties": {
+                        "CodeUri": "hello_world/",
+                        "Handler": "app.lambda_handler",
+                        "Runtime": "python3.11",
+                        "Architectures": ["x86_64"],
+                        "Events": {
+                            "HelloWorld": {
+                                "Type": "Api",
+                                "Properties": {"Path": "/hello", "Method": "get"},
+                            }
+                        },
+                    },
+                }
+            }
+        ]
+
+        self.assertEqual(cloudformation.functions, expected_functions)
+
     def test_list_gateways(self):
         cloudformation = Template("tests/fixtures/templates/example2.yml")
 
@@ -128,60 +153,7 @@
                         },
                     },
                 }
-            }
-        ]
-
-<<<<<<< HEAD
-        self.assertEqual(nodes, expected_nodes)
-
-
-class TestTemplate(unittest.TestCase):
-    def test_load(self):
-        templates = (f"tests/fixtures/templates/example{i}.yml" for i in range(1, 3))
-
-        for template in templates:
-            with self.subTest(template=template):
-                cloudformation = Template(template)
-                self.assertIsInstance(cloudformation.template, dict)
-        else:
-            with self.subTest(template=None):
-                symlink = Path("template.yml")
-                symlink.symlink_to("tests/fixtures/templates/example1.yml")
-                cloudformation = Template()
-                symlink.unlink()
-                self.assertIsInstance(cloudformation.template, dict)
-
-    def test_load_raises_exception(self):
-        template = "unknown.yml"
-        regex = f"^{template}$"
-
-        with self.assertRaisesRegex(cf.CFTemplateNotFound, regex):
-            Template(template)
-
-    def test_list_functions(self):
-        cloudformation = Template("tests/fixtures/templates/example1.yml")
-
-        expected_functions = [
-            {
-                "HelloWorldFunction": {
-                    "Type": "AWS::Serverless::Function",
-                    "Properties": {
-                        "CodeUri": "hello_world/",
-                        "Handler": "app.lambda_handler",
-                        "Runtime": "python3.11",
-                        "Architectures": ["x86_64"],
-                        "Events": {
-                            "HelloWorld": {
-                                "Type": "Api",
-                                "Properties": {"Path": "/hello", "Method": "get"},
-                            }
-                        },
-                    },
-                }
             },
         ]
 
-        self.assertEqual(cloudformation.functions, expected_functions)
-=======
-        self.assertEqual(nodes, expected_nodes)
->>>>>>> 6d825086
+        self.assertEqual(nodes, expected_nodes)