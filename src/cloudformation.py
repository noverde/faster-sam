--- conflicted
+++ resolved
@@ -63,28 +63,24 @@
 class Template:
     def __init__(self, template: Optional[str] = None) -> None:
         self._template = self.load(template)
-<<<<<<< HEAD
         self._functions = None
-=======
         self._gateways = None
->>>>>>> 6d825086
 
     @property
     def template(self):
         return self._template
 
     @property
-<<<<<<< HEAD
     def functions(self):
         if not self._functions:
-            self._functions = find_nodes(self._template["Resources"], NodeType.LAMBDA)
+            self._functions = self.find_nodes(self._template["Resources"], NodeType.LAMBDA)
         return self._functions
-=======
+
+    @property
     def gateways(self):
         if not self._gateways:
             self._gateways = self.find_nodes(self._template["Resources"], NodeType.API_GATEWAY)
         return self._gateways
->>>>>>> 6d825086
 
     def load(self, template: Optional[str] = None) -> Dict[str, Any]:
         path: Optional[Path] = None
